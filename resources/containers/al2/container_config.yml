## IMI configuration file
## Documentation @ https://imi.readthedocs.io/en/latest/getting-started/imi-config-file.html

## General
RunName: "Test_Permian_1week"
Species: "CH4"
isAWS: true
SchedulerType: "slurm"
SafeMode: true
S3Upload: false

## Period of interest
StartDate: 20180501
EndDate: 20180508
SpinupMonths: 1

## What satellite data product should be used? Current options are: 
##     "BlendedTROPOMI"  : The dataset generated by Balasus et al. in which
##                         the TROPOMI data are fit to GOSAT data using ML
##     "TROPOMI"         : The operational TROPOMI data
##     "Other"           : Any other dataset
## Currently, only "BlendedTROPOMI" and "TROPOMI" are supported on AWS. If 
## "Other" is selected, the user must specify the path where observations are
## located under "Advanced settings" in this file.
SatelliteProduct: "Other"
# BlendedTROPOMI: false

## Use observations over water? Set to false to filter out water observations
UseWaterObs: false

## Is this a regional inversion? Set to false for global inversion
isRegional: true

## Select two character region ID (for using pre-cropped meteorological fields)
##   Current options are listed below with ([lat],[lon]) bounds:
##     "AF" : Africa ([-37,40], [-20,53])
##     "AS" : Asia ([-11,55],[60,150])
##     "EU" : Europe ([33,61],[-30,70])
##     "ME" : Middle East ([12,50], [-20,70])
##     "NA" : North America ([10,70],[-140,-40])
##     "OC" : Oceania ([-50,5], [110,180])
##     "RU" : Russia ([41,83], [19,180])
##     "SA" : South America ([-59,16], [-88,-31])
##     ""   : Use for global global simulation or custom regions
##   For example, if the region of interest is in Europe ([33,61],[-30,70]), select "EU".
RegionID: "NA"

## Region of interest
##   These lat/lon bounds are only used if CreateAutomaticRectilinearStateVectorFile: true
##   Otherwise lat/lon bounds are determined from StateVectorFile
LonMin: -105
LonMax: -103
LatMin: 31
LatMax: 33

## Kalman filter options
KalmanMode: false
UpdateFreqDays: 7
NudgeFactor: 0.1
MakePeriodsCSV: true
CustomPeriodsCSV: "/path/to/periods.csv"

## State vector
CreateAutomaticRectilinearStateVectorFile: true
nBufferClusters: 8
BufferDeg: 5
LandThreshold: 0.25
OffshoreEmisThreshold: 0
OptimizeBCs: true
OptimizeOH: false

## Point source datasets
## Used for visualizations and state vector clustering
PointSourceDatasets: ["SRON"]

## Clustering Options
ReducedDimensionStateVector: false
DynamicKFClustering: false
ClusteringMethod: "kmeans"
NumberOfElements: 45
ForcedNativeResolutionElements:
  - [31.5, -104]
EmissionRateFilter: 2500
PlumeCountFilter: 50
GroupByCountry: false

## Custom state vector
StateVectorFile: "/home/al2/integrated_methane_inversion/resources/statevectors/StateVector.nc"
ShapeFile: "/home/al2/integrated_methane_inversion/resources/shapefiles/PermianBasin_Extent_201712.shp"

## Inversion
## Notes:
## - PriorError is a relative fraction (e.g. 0.5 = 50%)
## - If lognormal PriorError is the geometric standard deviation (e.g. 2 = factor of 2 uncertainty)
## - PriorErrorOH is a relative fraction (e.g. 0.1 = 10%)
## - PriorErrorBCs is in ppb
## - PriorErrorBufferElements is only used if LognormalErrors is true
LognormalErrors: false
PriorError: 0.5
PriorErrorBCs: 10.0
PriorErrorBufferElements: 0.5
PriorErrorOH: 0.1
ObsError: 15
Gamma: 1.0
PrecomputedJacobian: false

## Grid
##   Options are 0.25x0.3125 (GEOSFP only), 0.5x0.625, 2.0x2.5, or 4.0x5.0
Res: "0.25x0.3125"

## Meteorology
##   Options are GEOSFP or MERRA2
Met: "GEOSFP"

## Setup modules
##   Turn on/off different steps in setting up the inversion
RunSetup: true
SetupTemplateRundir: true
SetupSpinupRun: false
SetupJacobianRuns: false
SetupInversion: false
SetupPosteriorRun: false

## Run modules
##   Turn on/off different steps in performing the inversion
DoHemcoPriorEmis: true
DoSpinup: false
DoJacobian: false
ReDoJacobian: true
DoInversion: false
DoPosterior: false

## IMI preview
##   NOTE: RunSetup must be true to run preview
DoPreview: true
DOFSThreshold: 0

## Resource allocation settings for slurm jobs
<<<<<<< HEAD
RequestedCPUs: 16
RequestedMemory: "16gb"
RequestedTime: "24:00:00"
=======
RequestedCPUs: 8
RequestedMemory: 8000
InversionCPUs: 16
InversionMemory: 16000
RequestedTime: "0-24:00"
>>>>>>> e64b99b0
SchedulerPartition: "debug"

## Max number of simultaneous Jacobian runs from the job array (-1: no limit)
MaxSimultaneousRuns: -1

## Number of Jacobians tracers to use for each jacobian simulation
##   Specifying a value = 1 will submit a separate jacobian simulation for each
##   state vector element. Specifying a value > 1 will combine state vector
##   elements into a single jacobian simulation.
NumJacobianTracers: 5

##====================================================================
##
## Advanced Settings (optional)
##
##====================================================================

## These settings are intended for advanced users who wish to:
##   a. modify additional GEOS-Chem options, or
##   b. run the IMI on a local cluster.
## They can be ignored for any standard cloud application of the IMI.

##--------------------------------------------------------------------
## Additional settings for GEOS-Chem simulations
##--------------------------------------------------------------------

## Jacobian settings
## Note PerturbValue is in 1e-8 kg/m2/s. eg specifying 1 means the
## perturbation will be 1e-8 kg/m2/s
## PerturbValueOH is a relative scale factor and PerturbValueBCs is in ppb
PerturbValue: 1.0
PerturbValueOH: 1.1
PerturbValueBCs: 10.0

## Save out hourly diagnostics from GEOS-Chem?
## For use in satellite operators via post-processing -- required for TROPOMI
## inversions
HourlySpecies: true

## Turn on planeflight diagnostic in GEOS-Chem?
## For use in comparing GEOS-Chem against planeflight data. The path
## to those data must be specified in input.geos.
PLANEFLIGHT: false

## Turn on old observation operators in GEOS-Chem?
## These will save out text files comparing GEOS-Chem to observations, but have
## to be manually incorporated into the IMI
GOSAT: false
TCCON: false
AIRS: false

## Use global boundary condition files for initial conditions
UseBCsForRestart: False

##------------------------------------------------------------------
## Settings for running on local cluster
##------------------------------------------------------------------

## Path for IMI runs and output
OutputPath: "/home/al2/imi_output_dir"

## Path to GEOS-Chem input data
DataPath: "/home/al2/ExtData"

## Conda environment file
PythonEnv: "/home/ubuntu/integrated_methane_inversion/envs/aws/python.env"

## Download initial restart file from AWS S3?
##  NOTE: Must have AWS CLI enabled
RestartDownload: true

## Path to initial GEOS-Chem restart file + prefix
##   ("YYYYMMDD_0000z.nc4" will be appended)
RestartFilePrefix: "/home/al2/ExtData/BoundaryConditions/v2024-06/GEOSChem.BoundaryConditions."

## Path to GEOS-Chem boundary condition files (for regional simulations)
## BCversion will be appended to the end of this path. ${BCpath}/${BCversion}
BCpath: "/home/al2/ExtData/BoundaryConditions"
BCversion: "v2024-06"

## Options to download missing GEOS-Chem input data from AWS S3
HemcoPriorEmisDryRun: true
SpinupDryrun: true
ProductionDryRun: true
PosteriorDryRun: true
BCdryrun: true<|MERGE_RESOLUTION|>--- conflicted
+++ resolved
@@ -136,17 +136,11 @@
 DOFSThreshold: 0
 
 ## Resource allocation settings for slurm jobs
-<<<<<<< HEAD
-RequestedCPUs: 16
-RequestedMemory: "16gb"
+RequestedCPUs: 8
+RequestedMemory: "8gb"
+InversionCPUs: 16
+InversionMemory: "16gb"
 RequestedTime: "24:00:00"
-=======
-RequestedCPUs: 8
-RequestedMemory: 8000
-InversionCPUs: 16
-InversionMemory: 16000
-RequestedTime: "0-24:00"
->>>>>>> e64b99b0
 SchedulerPartition: "debug"
 
 ## Max number of simultaneous Jacobian runs from the job array (-1: no limit)
