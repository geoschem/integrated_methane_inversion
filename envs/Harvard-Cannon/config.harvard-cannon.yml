## IMI configuration file
## Documentation @ https://imi.readthedocs.io/en/latest/getting-started/imi-config-file.html

## General
RunName: "Test_IMI_Permian"
isAWS: false
UseSlurm: true
SafeMode: true
S3Upload: false

## Period of interest
StartDate: 20180501
EndDate: 20180508
SpinupMonths: 1

## Use blended TROPOMI+GOSAT data (true)? Or use operational TROPOMI data (false)?
BlendedTROPOMI: false

## Is this a regional inversion? Set to false for global inversion
isRegional: true

## Select two character region ID (for using pre-cropped meteorological fields)
##   Current options are listed below with ([lat],[lon]) bounds:
##     "AF" : Africa ([-37,40], [-20,53])
##     "AS" : Asia ([-11,55],[60,150]) 
##     "EU" : Europe ([33,61],[-30,70])
##     "ME" : Middle East ([12,50], [-20,70])
##     "NA" : North America ([10,70],[-140,-40])
##     "OC" : Oceania ([-50,5], [110,180])
##     "RU" : Russia ([41,83], [19,180])
##     "SA" : South America ([-59,16], [-88,-31])
##     ""   : Use for global global simulation or custom regions
##   For example, if the region of interest is in Europe ([33,61],[-30,70]), select "EU".
RegionID: "NA"

## Region of interest
##   These lat/lon bounds are only used if CreateAutomaticRectilinearStateVectorFile: true
##   Otherwise lat/lon bounds are determined from StateVectorFile
LonMin: -105
LonMax: -103
LatMin: 31
LatMax: 33

## Kalman filter options
KalmanMode: false
UpdateFreqDays: 7
NudgeFactor: 0.1

## State vector
CreateAutomaticRectilinearStateVectorFile: true
nBufferClusters: 8
BufferDeg: 5
LandThreshold: 0.25
OffshoreEmisThreshold: 0
OptimizeBCs: true
<<<<<<< HEAD
=======
OptimizeOH: false
>>>>>>> 2b9c06b0

## Point source datasets
## Used for visualizations and state vector clustering
PointSourceDatasets: ["SRON"]

## Clustering Options
ReducedDimensionStateVector: false
DynamicKFClustering: false
ClusteringMethod: "kmeans"
NumberOfElements: 45
ForcedNativeResolutionElements: 
  - [31.5, -104]

## Custom state vector
StateVectorFile: "/path/to/StateVector.nc"
ShapeFile: "resources/shapefiles/PermianBasin_Extent_201712.shp"

## Inversion
## Note PriorError is a relative fraction (e.g. 0.5 = 50%)
<<<<<<< HEAD
## and PriorErrorBCs is in ppb
## PriorErrorBufferElements is only used if LognormalErrors is true
LognormalErrors: true
PriorError: 2.5
PriorErrorBCs: 10.0
PriorErrorBufferElements: 0.5
=======
## if lognormal PriorError is the geometric standard deviation (e.g. 2 = factor of 2 uncertainty)
## PriorErrorOH is a relative fraction (e.g. 0.1 = 10%)
## and PriorErrorBCs is in ppb
## PriorErrorBufferElements is only used if LognormalErrors is true
LognormalErrors: false
PriorError: 0.5
PriorErrorBCs: 10.0
PriorErrorBufferElements: 0.5
PriorErrorOH: 0.1
>>>>>>> 2b9c06b0
ObsError: 15
Gamma: 1.0
PrecomputedJacobian: false

## Grid
##   Options are 0.25x0.3125 (GEOSFP only), 0.5x0.625, 2.0x2.5, or 4.0x5.0
Res: "0.25x0.3125"

## Meteorology
##   Options are GEOSFP or MERRA2
Met: "GEOSFP"

## Setup modules
##   Turn on/off different steps in setting up the inversion 
SetupTemplateRundir: true
SetupSpinupRun: true
SetupJacobianRuns: true
SetupInversion: true
SetupPosteriorRun: true

## Run modules
##   Turn on/off different steps in performing the inversion
RunSetup: true
<<<<<<< HEAD
DoSpinup: true
DoJacobian: true
DoInversion: true
DoPosterior: true

## IMI preview
DoPreview: false
=======
DoSpinup: false
DoJacobian: false
ReDoJacobian: true
DoInversion: false
DoPosterior: false

## IMI preview
##   NOTE: RunSetup must be true to run preview
DoPreview: true
>>>>>>> 2b9c06b0
DOFSThreshold: 0

## Resource allocation settings for slurm jobs
SimulationCPUs: 32
SimulationMemory: 32000
JacobianCPUs: 1
JacobianMemory: 2000
RequestedTime: "0-24:00"
SchedulerPartition: "sapphire,huce_cascade,huce_intel,seas_compute,shared"

## Max number of simultaneous Jacobian runs from the job array (-1: no limit)
MaxSimultaneousRuns: -1

##====================================================================
##
## Advanced Settings (optional)
##
##====================================================================

## These settings are intended for advanced users who wish to:
##   a. modify additional GEOS-Chem options, or
##   b. run the IMI on a local cluster.
## They can be ignored for any standard cloud application of the IMI.

##--------------------------------------------------------------------
## Additional settings for GEOS-Chem simulations
##--------------------------------------------------------------------

## Jacobian settings
## Note PerturbValue and PerturbValueOH are relative scale factors and 
## PerturbValueBCs is in ppb
PerturbValue: 1.5
PerturbValueOH: 1.5
PerturbValueBCs: 10.0

## Apply scale factors from a previous inversion?
UseEmisSF: false
UseOHSF: false

## Save out hourly diagnostics from GEOS-Chem?
## For use in satellite operators via post-processing -- required for TROPOMI
## inversions
HourlyCH4: true

## Turn on planeflight diagnostic in GEOS-Chem?
## For use in comparing GEOS-Chem against planeflight data. The path
## to those data must be specified in input.geos.
PLANEFLIGHT: false

## Turn on old observation operators in GEOS-Chem?
## These will save out text files comparing GEOS-Chem to observations, but have
## to be manually incorporated into the IMI
GOSAT: false
TCCON: false
AIRS: false

##------------------------------------------------------------------
## Settings for running on local cluster
##------------------------------------------------------------------

## Path for IMI runs and output
OutputPath: "/n/holyscratch01/jacob_lab/$USER"

## Path to GEOS-Chem input data
DataPath: "/n/holyscratch01/external_repos/GEOS-CHEM/gcgrid/gcdata/ExtData"

## Path to TROPOMI Data
DataPathTROPOMI: "/n/holylfs05/LABS/jacob_lab/imi/ch4/tropomi"

## Conda environment file
## See envs/README to create the Conda environment specified below
CondaEnv: "imi_env"

## GEOS-Chem environment file (with fortran compiler, netcdf libraries, etc.)
##   NOTE: Copy your own file in the envs/ directory within the IMI
GEOSChemEnv: "envs/Harvard-Cannon/gcclassic.rocky+gnu12.minimal.env"

## Download initial restart file from AWS S3?
##   NOTE: Must have AWS CLI enabled
RestartDownload: false

## Path to initial GEOS-Chem restart file + prefix
##   ("YYYYMMDD_0000z.nc4" will be appended)
RestartFilePrefix: "/n/holylfs05/LABS/jacob_lab/imi/ch4/tropomi-boundary-conditions/v2023-10/GEOSChem.BoundaryConditions."
RestartFilePreviewPrefix: "/n/holylfs05/LABS/jacob_lab/imi/ch4/tropomi-boundary-conditions/v2023-10/GEOSChem.BoundaryConditions."

## Path to GEOS-Chem boundary condition files (for regional simulations)
## BCversion will be appended to the end of this path. ${BCpath}/${BCversion}
BCpath: "/n/holylfs05/LABS/jacob_lab/imi/ch4/tropomi-boundary-conditions"
BCversion: "v2024-03"

## Options to download missing GEOS-Chem input data from AWS S3
##   NOTE: Must have AWS CLI enabled
PreviewDryRun: false
SpinupDryrun: false
ProductionDryRun: false
PosteriorDryRun: false
BCdryrun: false<|MERGE_RESOLUTION|>--- conflicted
+++ resolved
@@ -53,10 +53,7 @@
 LandThreshold: 0.25
 OffshoreEmisThreshold: 0
 OptimizeBCs: true
-<<<<<<< HEAD
-=======
 OptimizeOH: false
->>>>>>> 2b9c06b0
 
 ## Point source datasets
 ## Used for visualizations and state vector clustering
@@ -76,14 +73,6 @@
 
 ## Inversion
 ## Note PriorError is a relative fraction (e.g. 0.5 = 50%)
-<<<<<<< HEAD
-## and PriorErrorBCs is in ppb
-## PriorErrorBufferElements is only used if LognormalErrors is true
-LognormalErrors: true
-PriorError: 2.5
-PriorErrorBCs: 10.0
-PriorErrorBufferElements: 0.5
-=======
 ## if lognormal PriorError is the geometric standard deviation (e.g. 2 = factor of 2 uncertainty)
 ## PriorErrorOH is a relative fraction (e.g. 0.1 = 10%)
 ## and PriorErrorBCs is in ppb
@@ -93,7 +82,6 @@
 PriorErrorBCs: 10.0
 PriorErrorBufferElements: 0.5
 PriorErrorOH: 0.1
->>>>>>> 2b9c06b0
 ObsError: 15
 Gamma: 1.0
 PrecomputedJacobian: false
@@ -117,15 +105,6 @@
 ## Run modules
 ##   Turn on/off different steps in performing the inversion
 RunSetup: true
-<<<<<<< HEAD
-DoSpinup: true
-DoJacobian: true
-DoInversion: true
-DoPosterior: true
-
-## IMI preview
-DoPreview: false
-=======
 DoSpinup: false
 DoJacobian: false
 ReDoJacobian: true
@@ -135,7 +114,6 @@
 ## IMI preview
 ##   NOTE: RunSetup must be true to run preview
 DoPreview: true
->>>>>>> 2b9c06b0
 DOFSThreshold: 0
 
 ## Resource allocation settings for slurm jobs
