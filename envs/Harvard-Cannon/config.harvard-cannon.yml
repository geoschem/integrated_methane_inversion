## IMI configuration file
## Documentation @ https://imi.readthedocs.io/en/latest/getting-started/imi-config-file.html

## General
RunName: "Test_IMI_Permian"
isAWS: false
UseSlurm: true
SafeMode: true
S3Upload: false

## Period of interest
StartDate: 20180501
EndDate: 20180508
SpinupMonths: 1

## Use blended TROPOMI+GOSAT data (true)? Or use operational TROPOMI data (false)?
BlendedTROPOMI: false

## Is this a regional inversion? Set to false for global inversion
isRegional: true

## Select two character region ID (for using pre-cropped meteorological fields)
##   Current options are listed below with ([lat],[lon]) bounds:
##     "AF" : Africa ([-37,40], [-20,53])
##     "AS" : Asia ([-11,55],[60,150]) 
##     "EU" : Europe ([33,61],[-30,70])
##     "ME" : Middle East ([12,50], [-20,70])
##     "NA" : North America ([10,70],[-140,-40])
##     "OC" : Oceania ([-50,5], [110,180])
##     "RU" : Russia ([41,83], [19,180])
##     "SA" : South America ([-59,16], [-88,-31])
##     ""   : Use for global global simulation or custom regions
##   For example, if the region of interest is in Europe ([33,61],[-30,70]), select "EU".
RegionID: "NA"

## Region of interest
##   These lat/lon bounds are only used if CreateAutomaticRectilinearStateVectorFile: true
##   Otherwise lat/lon bounds are determined from StateVectorFile
LonMin: -105
LonMax: -103
LatMin: 31
LatMax: 33

## Kalman filter options
KalmanMode: false
UpdateFreqDays: 7
NudgeFactor: 0.1

## State vector
CreateAutomaticRectilinearStateVectorFile: true
nBufferClusters: 8
BufferDeg: 5
LandThreshold: 0.25
OffshoreEmisThreshold: 0
OptimizeBCs: true
OptimizeOH: false

## Point source datasets
## Used for visualizations and state vector clustering
PointSourceDatasets: ["SRON"]

## Clustering Options
ReducedDimensionStateVector: false
DynamicKFClustering: false
ClusteringMethod: "kmeans"
NumberOfElements: 45
ForcedNativeResolutionElements: 
  - [31.5, -104]
EmissionRateFilter: 2500
PlumeCountFilter: 50
GroupByCountry: false

## Custom state vector
StateVectorFile: "/path/to/StateVector.nc"
ShapeFile: "resources/shapefiles/PermianBasin_Extent_201712.shp"

## Inversion
## Notes:
## - PriorError is a relative fraction (e.g. 0.5 = 50%)
## - If lognormal PriorError is the geometric standard deviation (e.g. 2 = factor of 2 uncertainty)
## - PriorErrorOH is a relative fraction (e.g. 0.1 = 10%)
## - PriorErrorBCs is in ppb
## - PriorErrorBufferElements is only used if LognormalErrors is true
LognormalErrors: false
PriorError: 0.5
PriorErrorBCs: 10.0
PriorErrorBufferElements: 0.5
PriorErrorOH: 0.1
ObsError: 15
Gamma: 1.0
PrecomputedJacobian: false

## Grid
##   Options are 0.25x0.3125 (GEOSFP only), 0.5x0.625, 2.0x2.5, or 4.0x5.0
Res: "0.25x0.3125"

## Meteorology
##   Options are GEOSFP or MERRA2
Met: "GEOSFP"

## Setup modules
##   Turn on/off different steps in setting up the inversion 
RunSetup: true
SetupTemplateRundir: true
SetupSpinupRun: false
SetupJacobianRuns: false
SetupInversion: false
SetupPosteriorRun: false

## Run modules
##   Turn on/off different steps in performing the inversion
DoPriorEmis: true
DoSpinup: false
DoJacobian: false
ReDoJacobian: false
DoInversion: false
DoPosterior: false

## IMI preview
##   NOTE: RunSetup must be true to run preview
DoPreview: true
DOFSThreshold: 0

## Resource allocation settings for slurm jobs
RequestedCPUs: 32
RequestedMemory: 32000
RequestedTime: "0-24:00"
SchedulerPartition: "sapphire,huce_cascade,seas_compute,shared"

## Max number of simultaneous Jacobian runs from the job array (-1: no limit)
MaxSimultaneousRuns: -1

## Number of Jacobians tracers to use for each jacobian simulation
##   Specifying a value = 1 will submit a separate jacobian simulation for each
##   state vector element. Specifying a value > 1 will combine state vector 
##   elements into a single jacobian simulation.
NumJacobianTracers: 5

##====================================================================
##
## Advanced Settings (optional)
##
##====================================================================

## These settings are intended for advanced users who wish to:
##   a. modify additional GEOS-Chem options, or
##   b. run the IMI on a local cluster.
## They can be ignored for any standard cloud application of the IMI.

##--------------------------------------------------------------------
## Additional settings for GEOS-Chem simulations
##--------------------------------------------------------------------

## Jacobian settings
## Note PerturbValue is in 1e-8 kg/m2/s. eg specifying 1 means the 
## perturbation will be 1e-8 kg/m2/s 
## PerturbValueOH is a relative scale factor and PerturbValueBCs is in ppb
PerturbValue: 1.0
PerturbValueOH: 1.1
PerturbValueBCs: 10.0

## Save out hourly diagnostics from GEOS-Chem?
## For use in satellite operators via post-processing -- required for TROPOMI
## inversions
HourlyCH4: true

## Turn on planeflight diagnostic in GEOS-Chem?
## For use in comparing GEOS-Chem against planeflight data. The path
## to those data must be specified in input.geos.
PLANEFLIGHT: false

## Turn on old observation operators in GEOS-Chem?
## These will save out text files comparing GEOS-Chem to observations, but have
## to be manually incorporated into the IMI
GOSAT: false
TCCON: false
AIRS: false

##------------------------------------------------------------------
## Settings for running on local cluster
##------------------------------------------------------------------

## Path for IMI runs and output
OutputPath: "/n/holyscratch01/jacob_lab/$USER"

## Path to GEOS-Chem input data
DataPath: "/n/holyscratch01/external_repos/GEOS-CHEM/gcgrid/gcdata/ExtData"

## Path to TROPOMI Data
DataPathTROPOMI: "/n/holylfs05/LABS/jacob_lab/imi/ch4/tropomi"

## Conda environment file
## See envs/README to create the Conda environment specified below
CondaEnv: "imi_env"
CondaFile: "${HOME}/.bashrc"

## GEOS-Chem environment file (with fortran compiler, netcdf libraries, etc.)
##   NOTE: Copy your own file in the envs/ directory within the IMI
GEOSChemEnv: "envs/Harvard-Cannon/gcclassic.rocky+gnu12.minimal.env"

## Download initial restart file from AWS S3?
##   NOTE: Must have AWS CLI enabled
RestartDownload: false

## Path to initial GEOS-Chem restart file + prefix
##   ("YYYYMMDD_0000z.nc4" will be appended)
RestartFilePrefix: "/n/holylfs05/LABS/jacob_lab/imi/ch4/tropomi-boundary-conditions/v2024-06/GEOSChem.BoundaryConditions."

## Path to GEOS-Chem boundary condition files (for regional simulations)
## BCversion will be appended to the end of this path. ${BCpath}/${BCversion}
BCpath: "/n/holylfs05/LABS/jacob_lab/imi/ch4/tropomi-boundary-conditions"
BCversion: "v2024-06"

## Options to download missing GEOS-Chem input data from AWS S3
##   NOTE: Must have AWS CLI enabled
<<<<<<< HEAD
=======
PreviewDryRun: false
PriorDryRun: false
>>>>>>> ae88aa65
SpinupDryrun: false
ProductionDryRun: false
PosteriorDryRun: false
BCdryrun: false<|MERGE_RESOLUTION|>--- conflicted
+++ resolved
@@ -213,11 +213,7 @@
 
 ## Options to download missing GEOS-Chem input data from AWS S3
 ##   NOTE: Must have AWS CLI enabled
-<<<<<<< HEAD
-=======
-PreviewDryRun: false
 PriorDryRun: false
->>>>>>> ae88aa65
 SpinupDryrun: false
 ProductionDryRun: false
 PosteriorDryRun: false
