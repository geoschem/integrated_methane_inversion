#!/bin/bash

# Functions available in this file include:
#   - setup_inversion
#   - run_inversion
#   - run_notebooks

# Description: Setup inversion run directory
# Usage:
#   setup_inversion
setup_inversion() {
    printf "\n=== SETTING UP INVERSION DIRECTORY ===\n"

    cd ${OutputPath}/$RunName
    mkdir -p -v inversion
    mkdir -p inversion/data_converted
    mkdir -p inversion/data_geoschem
    mkdir -p inversion/data_sensitivities
    mkdir -p inversion/data_visualization
    mkdir -p inversion/operators
    if "$LognormalErrors"; then
        mkdir -p inversion/data_converted_prior
        mkdir -p inversion/data_geoschem_prior
        mkdir -p inversion/data_visualization_prior
    fi

    cp ${InversionPath}/src/inversion_scripts/invert.py inversion/
    cp ${InversionPath}/src/inversion_scripts/lognormal_invert.py inversion/
    cp ${InversionPath}/src/inversion_scripts/jacobian.py inversion/
    cp ${InversionPath}/src/inversion_scripts/operators/*.py inversion/operators/
    cp ${InversionPath}/src/inversion_scripts/make_gridded_posterior.py inversion/
    cp ${InversionPath}/src/inversion_scripts/postproc_diags.py inversion/
    cp ${InversionPath}/src/inversion_scripts/setup_gc_cache.py inversion/
    cp ${InversionPath}/src/inversion_scripts/utils.py inversion/
    cp ${InversionPath}/src/inversion_scripts/merge_partial_k.py inversion/
    cp ${InversionPath}/src/inversion_scripts/run_inversion.sh inversion/
    cp ${InversionPath}/src/notebooks/visualization_notebook.ipynb inversion/
    cp ${InversionPath}/src/utilities/cleanup_script.sh .

    # set inversion period to 1 if not in Kalman mode
    if [ -z "$KalmanMode" ] || [ "$KalmanMode" != true ]; then
        sed -i -e "s:{PERIOD}:1:g" inversion/run_inversion.sh
    fi

    sed -i -e "s:{INVERSION_PATH}:${InversionPath}:g" \
        -e "s:{CONFIG_FILE}:${ConfigFile}:g" \
        -e "s:{STATE_VECTOR_ELEMENTS}:${nElements}:g" \
        -e "s:{NUM_JACOBIAN_TRACERS}:${NumJacobianTracers}:g" \
        -e "s:{OUTPUT_PATH}:${OutputPath}:g" \
        -e "s:{STATE_VECTOR_PATH}:../StateVector.nc:g" \
        -e "s:{LON_MIN}:${LonMinInvDomain}:g" \
        -e "s:{LON_MAX}:${LonMaxInvDomain}:g" \
        -e "s:{LAT_MIN}:${LatMinInvDomain}:g" \
        -e "s:{LAT_MAX}:${LatMaxInvDomain}:g" \
        -e "s:{RES}:${Res}:g" inversion/run_inversion.sh

    if "$KalmanMode"; then
        # Rename inversion directory as template directory
        mv ${RunDirs}/inversion ${RunDirs}/inversion_template
    fi

    printf "\n=== DONE SETTING UP INVERSION DIRECTORY ===\n"
}

# Description: Run inversion
# Usage:
#   run_inversion
run_inversion() {
    inversion_start=$(date +%s)
    printf "\n=== RUNNING INVERSION ===\n"
    FirstSimSwitch=true
    if "$KalmanMode"; then
        cd ${RunDirs}/kf_inversions/period${period_i}
        # Modify inversion driver script to reflect current inversion period
        sed -i "s|satellite_data\"|satellite_data\"\n\n# Defined via run_kf.sh:\nStartDate=${StartDate_i}\nEndDate=${EndDate_i}|g" run_inversion.sh
        if ((period_i > 1)); then
            FirstSimSwitch=false
        fi
    else
        cd ${RunDirs}/inversion
    fi

    # Set inversion memory, CPUs, and time
    InvMem="${InversionMemory:-$RequestedMemory}"
    InvCPU="${InversionCPUs:-$RequestedCPUs}"
    InvTime="${InversionTime:-$RequestedTime}"
    # Execute inversion driver script
<<<<<<< HEAD
    submit_job $SchedulerType false run_inversion.sh $FirstSimSwitch
=======
    sbatch --mem $InvMem \
        -c $InvCPU \
        -t $InvTime \
        -p $SchedulerPartition \
        -W run_inversion.sh $FirstSimSwitch
    wait
>>>>>>> e64b99b0

    # check if exited with non-zero exit code
    [ ! -f ".error_status_file.txt" ] || imi_failed $LINENO

    printf "\n=== DONE RUNNING INVERSION ===\n"
    inversion_end=$(date +%s)
}

# Description: Run visualization notebooks and export to html
# Usage:
#   run_notebooks
run_notebooks() {
    printf "\n=== RUNNING VISUALIZATION NOTEBOOKS ===\n"
    if "$KalmanMode"; then
        cd ${RunDirs}/kf_inversions/period${period_i}
    else
        cd ${RunDirs}/inversion
    fi
    # replace config file path in viz notebook
    copied_config=${RunDirs}/config_${RunName}.yml
    sed -i 's|\/home\/ubuntu\/integrated_methane_inversion\/config.yml|'$copied_config'|g' visualization_notebook.ipynb
    jupyter nbconvert --execute --to html visualization_notebook.ipynb
    printf "\n=== DONE RUNNING NOTEBOOKS ===\n"
}<|MERGE_RESOLUTION|>--- conflicted
+++ resolved
@@ -85,17 +85,7 @@
     InvCPU="${InversionCPUs:-$RequestedCPUs}"
     InvTime="${InversionTime:-$RequestedTime}"
     # Execute inversion driver script
-<<<<<<< HEAD
-    submit_job $SchedulerType false run_inversion.sh $FirstSimSwitch
-=======
-    sbatch --mem $InvMem \
-        -c $InvCPU \
-        -t $InvTime \
-        -p $SchedulerPartition \
-        -W run_inversion.sh $FirstSimSwitch
-    wait
->>>>>>> e64b99b0
-
+    submit_job $SchedulerType false $InvMem $InvCPU $InvTime run_inversion.sh $FirstSimSwitch
     # check if exited with non-zero exit code
     [ ! -f ".error_status_file.txt" ] || imi_failed $LINENO
 
