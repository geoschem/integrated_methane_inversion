#!/bin/bash

# Functions available in this file include:
#   - setup_inversion 
#   - run_inversion 

# Description: Setup inversion run directory
# Usage:
#   setup_inversion
setup_inversion() {
    printf "\n=== SETTING UP INVERSION DIRECTORY ===\n"
    
    cd ${OutputPath}/$RunName
    mkdir -p -v inversion
    mkdir -p inversion/data_converted
    mkdir -p inversion/data_geoschem
    mkdir -p inversion/data_sensitivities
    mkdir -p inversion/data_visualization
    mkdir -p inversion/operators
    
    cp ${InversionPath}/src/inversion_scripts/calc_sensi.py inversion/
    cp ${InversionPath}/src/inversion_scripts/invert.py inversion/
    cp ${InversionPath}/src/inversion_scripts/jacobian.py inversion/
    cp ${InversionPath}/src/inversion_scripts/operators/* inversion/operators/
    cp ${InversionPath}/src/inversion_scripts/make_gridded_posterior.py inversion/
    cp ${InversionPath}/src/inversion_scripts/postproc_diags.py inversion/
    cp ${InversionPath}/src/inversion_scripts/setup_gc_cache.py inversion/
    cp ${InversionPath}/src/inversion_scripts/utils.py inversion/
    cp ${InversionPath}/src/inversion_scripts/run_inversion.sh inversion/
    cp ${InversionPath}/src/notebooks/visualization_notebook.ipynb inversion/
    sed -i -e "s:{INVERSION_PATH}:${InversionPath}:g" \
           -e "s:{CONFIG_FILE}:${ConfigFile}:g" \
           -e "s:{STATE_VECTOR_ELEMENTS}:${nElements}:g" \
           -e "s:{OUTPUT_PATH}:${OutputPath}:g" \
           -e "s:{STATE_VECTOR_PATH}:../StateVector.nc:g" \
           -e "s:{LON_MIN}:${LonMinInvDomain}:g" \
           -e "s:{LON_MAX}:${LonMaxInvDomain}:g" \
           -e "s:{LAT_MIN}:${LatMinInvDomain}:g" \
           -e "s:{LAT_MAX}:${LatMaxInvDomain}:g" \
           -e "s:{RES}:${gridResLong}:g" inversion/run_inversion.sh

    if "$KalmanMode"; then
        # Rename inversion directory as template directory
        mv ${RunDirs}/inversion ${RunDirs}/inversion_template
    fi

    printf "\n=== DONE SETTING UP INVERSION DIRECTORY ===\n"
}

# Description: Run inversion
# Usage:
#   run_inversion
run_inversion() {
    inversion_start=$(date +%s)
    printf "\n=== RUNNING INVERSION ===\n"
    FirstSimSwitch=true
    if "$KalmanMode"; then
        cd ${RunDirs}/kf_inversions/period${i}
        # Modify inversion driver script to reflect current inversion period
        sed -i "s|data_TROPOMI\"|data_TROPOMI\"\n\n# Defined via run_kf.sh:\nStartDate=${StartDate_i}\nEndDate=${EndDate_i}|g" run_inversion.sh
        if (( i > 1 )); then
            FirstSimSwitch=false
        fi
    else
        cd ${RunDirs}/inversion
    fi

    if ! "$isAWS"; then
        # Activate Conda environment
        printf "\nActivating conda environment: ${CondaEnv}\n"
        eval "$(conda shell.bash hook)"
        conda activate $CondaEnv
    fi

    # Execute inversion driver script
<<<<<<< HEAD
    sbatch --mem $SimulationMemory -c $SimulationCPUs -t $RequestedTime -W run_inversion.sh $FirstSimSwitch; wait;
=======
    sbatch --mem $SimulationMemory \
           -c $SimulationCPUs \
           -t $RequestedTime \
           -p $SchedulerPartition \
           -W run_inversion.sh; wait;
>>>>>>> 2ff72656

    # check if exited with non-zero exit code
    [ ! -f ".error_status_file.txt" ] || imi_failed $LINENO
        
    printf "\n=== DONE RUNNING INVERSION ===\n"
    inversion_end=$(date +%s)
}<|MERGE_RESOLUTION|>--- conflicted
+++ resolved
@@ -73,15 +73,11 @@
     fi
 
     # Execute inversion driver script
-<<<<<<< HEAD
-    sbatch --mem $SimulationMemory -c $SimulationCPUs -t $RequestedTime -W run_inversion.sh $FirstSimSwitch; wait;
-=======
     sbatch --mem $SimulationMemory \
            -c $SimulationCPUs \
            -t $RequestedTime \
            -p $SchedulerPartition \
-           -W run_inversion.sh; wait;
->>>>>>> 2ff72656
+           -W run_inversion.sh $FirstSimSwitch; wait;
 
     # check if exited with non-zero exit code
     [ ! -f ".error_status_file.txt" ] || imi_failed $LINENO
