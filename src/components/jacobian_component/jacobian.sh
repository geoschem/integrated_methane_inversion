--- conflicted
+++ resolved
@@ -51,130 +51,8 @@
     # apply the perturbation to each
     while [ $x -le $nElements ]; do
 
-<<<<<<< HEAD
-	# Current state vector element
-	xUSE=$x
-
-	# Add zeros to string name
-	if [ $x -lt 10 ]; then
-	    xstr="000${x}"
-	elif [ $x -lt 100 ]; then
-	    xstr="00${x}"
-	elif [ $x -lt 1000 ]; then
-	    xstr="0${x}"
-	else
-	    xstr="${x}"
-	fi
-
-	# Define the run directory name
-	name="${RunName}_${xstr}"
-
-	# Make the directory
-	runDir="./jacobian_runs/${name}"
-	mkdir -p -v ${runDir}
-
-	# Copy run directory files
-	cp -r ${RunTemplate}/*  ${runDir}
-	cd $runDir
-
-	# Link to GEOS-Chem executable instead of having a copy in each rundir
-	rm -rf gcclassic
-	ln -s ${RunTemplate}/gcclassic .
-
-	# Link to restart file
-	RestartFileFromSpinup=${RunDirs}/spinup_run/Restarts/GEOSChem.Restart.${SpinupEnd}_0000z.nc4
-	if test -f "$RestartFileFromSpinup" || "$DoSpinup"; then
-            ln -s $RestartFileFromSpinup Restarts/GEOSChem.Restart.${StartDate}_0000z.nc4
-	else
-	    RestartFile=${RestartFilePrefix}${StartDate}_0000z.nc4
-	    ln -s $RestartFile Restarts/GEOSChem.Restart.${StartDate}_0000z.nc4
-	    if "$UseBCsForRestart"; then
-		    sed -i -e "s|SpeciesRst|SpeciesBC|g" HEMCO_Config.rc
-            fi
-	fi
-   
-	# Update settings in geoschem_config.yml except for the base run
-	if [ $x -ne 0 ]; then
-	    sed -i -e "s|emission_perturbation_factor: 1.0|emission_perturbation_factor: ${PerturbValue}|g" \
-	           -e "s|state_vector_element_number: 0|state_vector_element_number: ${xUSE}|g" geoschem_config.yml
-	fi
-
-	# BC optimization setup
-	if "$OptimizeBCs"; then
-	    if "$OptimizeOH"; then
-		bcThreshold=$(($nElements - 5))
-            else
-		bcThreshold=$(($nElements - 4))
-	    fi
-            # The last four state vector elements are reserved for BC optimization of NSEW
-            # domain edges. If the current state vector element is one of these, then
-            # turn on BC optimization for the corresponding edge and revert emission perturbation
-            if [ $x -gt $bcThreshold ]; then
-		PerturbBCValues=$(generate_BC_perturb_values $bcThreshold $x $PerturbValueBCs)
-		sed -i -e "s|CH4_boundary_condition_ppb_increase_NSEW:.*|CH4_boundary_condition_ppb_increase_NSEW: ${PerturbBCValues}|g" \
-                       -e "s|perturb_CH4_boundary_conditions: false|perturb_CH4_boundary_conditions: true|g" \
-                       -e "s|emission_perturbation_factor: ${PerturbValue}|emission_perturbation_factor: 1.0|g" \
-                       -e "s|state_vector_element_number: ${xUSE}|state_vector_element_number: 0|g" geoschem_config.yml
-            fi
-	fi
-
-	if "$OptimizeOH"; then
-	    # The last state vector element is reserved for OH optimization.
-            # If this is the current state vector element, then modify the OH
-            # perturb value in HEMCO_Config.rc and revert emission perturbation.
-	    OHthreshold=$(($nElements - 1))
-            if [ $x -gt $OHthreshold ]; then
-		sed -i -e "s|emission_perturbation: ${PerturbValue}|emission_perturbation: 1.0|g" \
-                       -e "s|state_vector_element_number: ${xUSE}|state_vector_element_number: 0|g" geoschem_config.yml
-		sed -i -e "s| OH_pert_factor  1.0| OH_pert_factor  ${PerturbValueOH}|g" HEMCO_Config.rc
-            fi
-	fi
-
-	# Update settings in HISTORY.rc
-	# Only save out hourly pressure fields to daily files for base run
-	if [ $x -eq 0 ]; then
-	    if "$HourlySpecies"; then
-		sed -i -e 's/'\''Restart/#'\''Restart/g' \
-                       -e 's/#'\''LevelEdgeDiags/'\''LevelEdgeDiags/g' \
-                       -e 's/LevelEdgeDiags.frequency:   00000100 000000/LevelEdgeDiags.frequency:   00000000 010000/g' \
-                       -e 's/LevelEdgeDiags.duration:    00000100 000000/LevelEdgeDiags.duration:    00000001 000000/g' \
-                       -e 's/LevelEdgeDiags.mode:        '\''time-averaged/LevelEdgeDiags.mode:        '\''instantaneous/g' HISTORY.rc
-	    fi
-	    # For all other runs, just disable Restarts
-	else
-            if "$HourlySpecies"; then
-		sed -i -e 's/'\''Restart/#'\''Restart/g' HISTORY.rc
-            fi
-	fi
-
-	# Create run script from template
-	sed -e "s:namename:${name}:g" run.template > ${name}.run
-	rm -f run.template
-	chmod 755 ${name}.run
-
-	### Turn on observation operators if requested, only for base run
-	if [ $x -eq 0 ]; then
-    	    activate_observations
-	fi
-
-	### Perform dry run if requested, only for base run
-	if [ $x -eq 0 ]; then
-            if "$ProductionDryRun"; then
-		printf "\nExecuting dry-run for production runs...\n"
-		./gcclassic --dryrun &> log.dryrun
-		./download_data.py log.dryrun aws
-            fi
-	fi
-
-	# Navigate back to top-level directory
-	cd ../..
-
-	# Increment
-	x=$[$x+1]
-=======
         # Current state vector element
         xUSE=$x
->>>>>>> 60005780
 
         # Add zeros to string name
         if [ $x -lt 10 ]; then
@@ -242,7 +120,7 @@
     # Update settings in HISTORY.rc
     # Only save out hourly pressure fields to daily files for base run
     if [[ $x -eq 0 ]] || [[ "$x" = "background" ]]; then
-        if "$HourlyCH4"; then
+        if "$HourlySpecies"; then
             sed -i -e 's/'\''Restart/#'\''Restart/g' \
                 -e 's/#'\''LevelEdgeDiags/'\''LevelEdgeDiags/g' \
                 -e 's/LevelEdgeDiags.frequency:   00000100 000000/LevelEdgeDiags.frequency:   00000000 010000/g' \
@@ -251,7 +129,7 @@
         fi
     # For all other runs, just disable Restarts
     else
-        if "$HourlyCH4"; then
+        if "$HourlySpecies"; then
             sed -i -e 's/'\''Restart/#'\''Restart/g' HISTORY.rc
         fi
     fi
@@ -264,8 +142,8 @@
     fi
 
     # Create run script from template
-    sed -e "s:namename:${name}:g" ch4_run.template >${name}.run
-    rm -f ch4_run.template
+    sed -e "s:namename:${name}:g" run.template >${name}.run
+    rm -f run.template
     chmod 755 ${name}.run
 
     ### Turn on observation operators if requested, only for base run
