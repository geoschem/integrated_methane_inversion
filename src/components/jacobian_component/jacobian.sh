--- conflicted
+++ resolved
@@ -157,18 +157,11 @@
         jacobian_end=$(date +%s)
     else
         # Add symlink pointing to jacobian matrix files from the reference
-<<<<<<< HEAD
 	    # inversion w/ precomputed Jacobian
-        cd ${RunDirs}/kf_inversions/period${period_i}
 
         if "$KalmanMode"; then
+            cd ${RunDirs}/kf_inversions/period${period_i}
             precomputedJacobianCache=${ReferenceRunDir}/kf_inversions/period${period_i}/data_converted
-=======
-        # inversion w/ precomputed Jacobian
-        if "$KalmanMode"; then
-            cd ${RunDirs}/kf_inversions/period${i}
-            precomputedJacobianCache=${ReferenceRunDir}/kf_inversions/period${i}/data_converted
->>>>>>> 3be64d26
         else
             cd ${RunDirs}/inversion
             precomputedJacobianCache=${ReferenceRunDir}/inversion/data_converted
