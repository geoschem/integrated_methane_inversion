#!/bin/bash

# Functions available in this file include:
#   - setup_jacobian 
#   - run_jacobian 
#   - generate_BC_perturb_values

# Description: Setup jacobian run directory
# Usage:
#   setup_jacobian
setup_jacobian() {    
    # Make sure template run directory exists
    if [[ ! -f ${RunTemplate}/geoschem_config.yml ]]; then
        printf "\nTemplate run directory does not exist or has missing files. Please set 'SetupTemplateRundir=true' in config.yml" 
        exit 9999
    fi

    printf "\n=== CREATING JACOBIAN RUN DIRECTORIES ===\n"
    
    cd ${RunDirs}

    # Create directory that will contain all Jacobian run directories
    mkdir -p -v jacobian_runs

    # Copy run scripts
    cp ${InversionPath}/src/geoschem_run_scripts/run_jacobian_simulations.sh jacobian_runs/
    sed -i -e "s:{RunName}:${RunName}:g" \
           -e "s:{InversionPath}:${InversionPath}:g" jacobian_runs/run_jacobian_simulations.sh
    cp ${InversionPath}/src/geoschem_run_scripts/submit_jacobian_simulations_array.sh jacobian_runs/
    sed -i -e "s:{START}:0:g" \
           -e "s:{END}:${nElements}:g" \
           -e "s:{InversionPath}:${InversionPath}:g" jacobian_runs/submit_jacobian_simulations_array.sh
    if [ $MaxSimultaneousRuns -gt 0 ]; then
	# Error check
	if [ $MaxSimultaneousRuns -gt $nElements ]; then
	    printf "\MaxSimultaneousRuns=${MaxSimultaneousRuns} is greater than the total runs=${nElements}. Please modify MaxSimultenaousRuns in config.yml" 
            exit 9999
	fi
	sed -i -e "s:{JOBS}:%${MaxSimultaneousRuns}:g" jacobian_runs/submit_jacobian_simulations_array.sh
    else
	sed -i -e "s:{JOBS}::g" jacobian_runs/submit_jacobian_simulations_array.sh
    fi
    cp ${InversionPath}/src/geoschem_run_scripts/run_prior_simulation.sh jacobian_runs/
    sed -i -e "s:{RunName}:${RunName}:g" \
           -e "s:{InversionPath}:${InversionPath}:g" jacobian_runs/run_prior_simulation.sh

    # Initialize (x=0 is base run, i.e. no perturbation; x=1 is state vector element=1; etc.)
    x=0

    # Create run directory for each state vector element so we can
    # apply the perturbation to each
    while [ $x -le $nElements ]; do

	# Current state vector element
	xUSE=$x

	# Add zeros to string name
	if [ $x -lt 10 ]; then
	    xstr="000${x}"
	elif [ $x -lt 100 ]; then
	    xstr="00${x}"
	elif [ $x -lt 1000 ]; then
	    xstr="0${x}"
	else
	    xstr="${x}"
	fi

	# Define the run directory name
	name="${RunName}_${xstr}"

	# Make the directory
	runDir="./jacobian_runs/${name}"
	mkdir -p -v ${runDir}

	# Copy run directory files
	cp -r ${RunTemplate}/*  ${runDir}
	cd $runDir

	# Link to GEOS-Chem executable instead of having a copy in each rundir
	rm -rf gcclassic
	ln -s ${RunTemplate}/gcclassic .

	# Link to restart file
	RestartFileFromSpinup=${RunDirs}/spinup_run/Restarts/GEOSChem.Restart.${SpinupEnd}_0000z.nc4
	if test -f "$RestartFileFromSpinup" || "$DoSpinup"; then
            ln -s $RestartFileFromSpinup Restarts/GEOSChem.Restart.${StartDate}_0000z.nc4
	else
	    RestartFile=${RestartFilePrefix}${StartDate}_0000z.nc4
	    ln -s $RestartFile Restarts/GEOSChem.Restart.${StartDate}_0000z.nc4
	    if "$UseBCsForRestart"; then
		    sed -i -e "s|SpeciesRst|SpeciesBC|g" HEMCO_Config.rc
            fi
	fi
   
	# Update settings in geoschem_config.yml except for the base run
<<<<<<< HEAD
	if [ $x -ne 0 ]; then
	    sed -i -e "s|emission_perturbation: 1.0|emission_perturbation: ${PerturbValue}|g" \
=======
    if [ $x -ne 0 ]; then
	    sed -i -e "s|emission_perturbation_factor: 1.0|emission_perturbation_factor: ${PerturbValue}|g" \
>>>>>>> 0d0b57fc
	           -e "s|state_vector_element_number: 0|state_vector_element_number: ${xUSE}|g" geoschem_config.yml
	fi

<<<<<<< HEAD
	# BC optimization setup
	if "$OptimizeBCs"; then
	    if "$OptimizeOH"; then
		bcThreshold=$(($nElements - 5))
            else
		bcThreshold=$(($nElements - 4))
	    fi
            # The last four state vector elements are reserved for BC optimization of NSEW
            # domain edges. If the current state vector element is one of these, then
            # turn on BC optimization for the corresponding edge and revert emission perturbation
            if [ $x -gt $bcThreshold ]; then
		PerturbBCValues=$(generate_BC_perturb_values $bcThreshold $x $PerturbValueBCs)
		sed -i -e "s|CH4_boundary_condition_ppb_increase_NSEW:.*|CH4_boundary_condition_ppb_increase_NSEW: ${PerturbBCValues}|g" \
                       -e "s|perturb_CH4_boundary_conditions: false|perturb_CH4_boundary_conditions: true|g" \
                       -e "s|emission_perturbation: ${PerturbValue}|emission_perturbation: 1.0|g" \
                       -e "s|state_vector_element_number: ${xUSE}|state_vector_element_number: 0|g" geoschem_config.yml
            fi
	fi

	if "$OptimizeOH"; then
	    # The last state vector element is reserved for OH optimization.
            # If this is the current state vector element, then modify the OH
            # perturb value in HEMCO_Config.rc and revert emission perturbation.
	    OHthreshold=$(($nElements - 1))
            if [ $x -gt $OHthreshold ]; then
		sed -i -e "s|emission_perturbation: ${PerturbValue}|emission_perturbation: 1.0|g" \
                       -e "s|state_vector_element_number: ${xUSE}|state_vector_element_number: 0|g" geoschem_config.yml
		sed -i -e "s| OH_pert_factor  1.0| OH_pert_factor  ${PerturbValueOH}|g" HEMCO_Config.rc
            fi
	fi
=======
    # BC optimization setup
    if "$OptimizeBCs"; then
        bcThreshold=$(($nElements - 4))
        # The last four state vector elements are reserved for BC optimization of NSEW
        # domain edges. If the current state vector element is one of these, then
        # turn on BC optimization for the corresponding edge and revert emission perturbation
        if [ $x -gt $bcThreshold ]; then
            PerturbBCValues=$(generate_BC_perturb_values $bcThreshold $x $PerturbValueBCs)
            sed -i -e "s|CH4_boundary_condition_ppb_increase_NSEW:.*|CH4_boundary_condition_ppb_increase_NSEW: ${PerturbBCValues}|g" \
                -e "s|perturb_CH4_boundary_conditions: false|perturb_CH4_boundary_conditions: true|g" \
                -e "s|emission_perturbation_factor: ${PerturbValue}|emission_perturbation_factor: 1.0|g" \
                -e "s|state_vector_element_number: ${xUSE}|state_vector_element_number: 0|g" geoschem_config.yml
        fi
    fi 
>>>>>>> 0d0b57fc

	# Update settings in HISTORY.rc
	# Only save out hourly pressure fields to daily files for base run
	if [ $x -eq 0 ]; then
	    if "$HourlyCH4"; then
		sed -i -e 's/'\''Restart/#'\''Restart/g' \
                       -e 's/#'\''LevelEdgeDiags/'\''LevelEdgeDiags/g' \
                       -e 's/LevelEdgeDiags.frequency:   00000100 000000/LevelEdgeDiags.frequency:   00000000 010000/g' \
                       -e 's/LevelEdgeDiags.duration:    00000100 000000/LevelEdgeDiags.duration:    00000001 000000/g' \
                       -e 's/LevelEdgeDiags.mode:        '\''time-averaged/LevelEdgeDiags.mode:        '\''instantaneous/g' HISTORY.rc
	    fi
	    # For all other runs, just disable Restarts
	else
            if "$HourlyCH4"; then
		sed -i -e 's/'\''Restart/#'\''Restart/g' HISTORY.rc
            fi
	fi

	# Create run script from template
	sed -e "s:namename:${name}:g" ch4_run.template > ${name}.run
	rm -f ch4_run.template
	chmod 755 ${name}.run

	### Turn on observation operators if requested, only for base run
	if [ $x -eq 0 ]; then
    	    activate_observations
	fi

	### Perform dry run if requested, only for base run
	if [ $x -eq 0 ]; then
            if "$ProductionDryRun"; then
		printf "\nExecuting dry-run for production runs...\n"
		./gcclassic --dryrun &> log.dryrun
		./download_data.py log.dryrun aws
            fi
	fi

	# Navigate back to top-level directory
	cd ../..

	# Increment
	x=$[$x+1]

    done

    printf "\n=== DONE CREATING JACOBIAN RUN DIRECTORIES ===\n"
}

# Description: Run jacobian simulations
# Usage:
#   run_jacobian
run_jacobian() {
    if ! "$PrecomputedJacobian"; then
        jacobian_start=$(date +%s)
        printf "\n=== SUBMITTING JACOBIAN SIMULATIONS ===\n"

        cd ${RunDirs}/jacobian_runs

        if ! "$isAWS"; then
            # Load environment with modules for compiling GEOS-Chem Classic
            source ${GEOSChemEnv} 
        fi

        # Submit job to job scheduler
        source submit_jacobian_simulations_array.sh

        # check if any jacobians exited with non-zero exit code
        [ ! -f ".error_status_file.txt" ] || imi_failed $LINENO

        printf "\n=== DONE JACOBIAN SIMULATIONS ===\n"
        jacobian_end=$(date +%s)
    else
        # Add symlink pointing to jacobian matrix files from the reference
        # inversion w/ precomputed Jacobian
        if "$KalmanMode"; then
            cd ${RunDirs}/kf_inversions/period${period_i}
            precomputedJacobianCache=${ReferenceRunDir}/kf_inversions/period${period_i}/data_converted
        else
            cd ${RunDirs}/inversion
            precomputedJacobianCache=${ReferenceRunDir}/inversion/data_converted
        fi
        ln -s $precomputedJacobianCache data_converted_reference

        # Run the prior simulation
        cd ${JacobianRunsDir}
            
        if ! "$isAWS"; then
            # Load environment with modules for compiling GEOS-Chem Classic
            source ${GEOSChemEnv}
        fi

        # Submit prior simulation to job scheduler
        printf "\n=== SUBMITTING PRIOR SIMULATION ===\n"
        sbatch -W run_prior_simulation.sh; wait;
        printf "=== DONE PRIOR SIMULATION ===\n"

        # Get Jacobian scale factors
        python ${InversionPath}/src/inversion_scripts/get_jacobian_scalefactors.py $period_i $RunDirs $ReferenceRunDir; wait
        printf "Got Jacobian scale factors\n"
    fi
}

# Description: Print perturbation string for BC optimization
#   based on the current state vector element
#   Returns [float, float, float, float]
# Usage:
#   generate_BC_perturb_values <bcThreshold> <element-number> <pert-value>
generate_BC_perturb_values() {
    python -c "import sys;\
    bc_perturb = [0.0, 0.0, 0.0, 0.0];\
    bcThreshold = int(sys.argv[1]) + 1;\
    element = int(sys.argv[2]);\
    pert_index = element % bcThreshold;\
    bc_perturb[pert_index] = float(sys.argv[3]);\
    print(bc_perturb)" $1 $2 $3
}<|MERGE_RESOLUTION|>--- conflicted
+++ resolved
@@ -93,17 +93,11 @@
 	fi
    
 	# Update settings in geoschem_config.yml except for the base run
-<<<<<<< HEAD
 	if [ $x -ne 0 ]; then
-	    sed -i -e "s|emission_perturbation: 1.0|emission_perturbation: ${PerturbValue}|g" \
-=======
-    if [ $x -ne 0 ]; then
 	    sed -i -e "s|emission_perturbation_factor: 1.0|emission_perturbation_factor: ${PerturbValue}|g" \
->>>>>>> 0d0b57fc
 	           -e "s|state_vector_element_number: 0|state_vector_element_number: ${xUSE}|g" geoschem_config.yml
 	fi
 
-<<<<<<< HEAD
 	# BC optimization setup
 	if "$OptimizeBCs"; then
 	    if "$OptimizeOH"; then
@@ -118,7 +112,7 @@
 		PerturbBCValues=$(generate_BC_perturb_values $bcThreshold $x $PerturbValueBCs)
 		sed -i -e "s|CH4_boundary_condition_ppb_increase_NSEW:.*|CH4_boundary_condition_ppb_increase_NSEW: ${PerturbBCValues}|g" \
                        -e "s|perturb_CH4_boundary_conditions: false|perturb_CH4_boundary_conditions: true|g" \
-                       -e "s|emission_perturbation: ${PerturbValue}|emission_perturbation: 1.0|g" \
+                       -e "s|emission_perturbation_factor: ${PerturbValue}|emission_perturbation_factor: 1.0|g" \
                        -e "s|state_vector_element_number: ${xUSE}|state_vector_element_number: 0|g" geoschem_config.yml
             fi
 	fi
@@ -134,22 +128,6 @@
 		sed -i -e "s| OH_pert_factor  1.0| OH_pert_factor  ${PerturbValueOH}|g" HEMCO_Config.rc
             fi
 	fi
-=======
-    # BC optimization setup
-    if "$OptimizeBCs"; then
-        bcThreshold=$(($nElements - 4))
-        # The last four state vector elements are reserved for BC optimization of NSEW
-        # domain edges. If the current state vector element is one of these, then
-        # turn on BC optimization for the corresponding edge and revert emission perturbation
-        if [ $x -gt $bcThreshold ]; then
-            PerturbBCValues=$(generate_BC_perturb_values $bcThreshold $x $PerturbValueBCs)
-            sed -i -e "s|CH4_boundary_condition_ppb_increase_NSEW:.*|CH4_boundary_condition_ppb_increase_NSEW: ${PerturbBCValues}|g" \
-                -e "s|perturb_CH4_boundary_conditions: false|perturb_CH4_boundary_conditions: true|g" \
-                -e "s|emission_perturbation_factor: ${PerturbValue}|emission_perturbation_factor: 1.0|g" \
-                -e "s|state_vector_element_number: ${xUSE}|state_vector_element_number: 0|g" geoschem_config.yml
-        fi
-    fi 
->>>>>>> 0d0b57fc
 
 	# Update settings in HISTORY.rc
 	# Only save out hourly pressure fields to daily files for base run
