#!/bin/bash

# Functions available in this file include:
#   - setup_jacobian 
#   - run_jacobian 
#   - generate_BC_perturb_values

# Description: Setup jacobian run directory
# Usage:
#   setup_jacobian
setup_jacobian() {    
    # Make sure template run directory exists
    if [[ ! -f ${RunTemplate}/geoschem_config.yml ]]; then
        printf "\nTemplate run directory does not exist or has missing files. Please set 'SetupTemplateRundir=true' in config.yml" 
        exit 9999
    fi

    printf "\n=== CREATING JACOBIAN RUN DIRECTORIES ===\n"
    
    cd ${RunDirs}

    # Create directory that will contain all Jacobian run directories
    mkdir -p -v jacobian_runs

    cp ${InversionPath}/src/geoschem_run_scripts/submit_jacobian_simulations_array.sh jacobian_runs/
    sed -i -e "s:{START}:0:g" \
           -e "s:{END}:${nElements}:g" \
           -e "s:{InversionPath}:${InversionPath}:g" jacobian_runs/submit_jacobian_simulations_array.sh
    if [ $MaxSimultaneousRuns -gt 0 ]; then
<<<<<<< HEAD
	    # Error check
	    if [ $MaxSimultaneousRuns -gt $nElements ]; then
	        printf "\MaxSimultaneousRuns=${MaxSimultaneousRuns} is greater than the total runs=${nElements}. Please modify MaxSimultenaousRuns in config.yml" 
            exit 9999
	    fi
	    sed -i -e "s:{JOBS}:%${MaxSimultaneousRuns}:g" jacobian_runs/submit_jacobian_simulations_array.sh
    else
	    sed -i -e "s:{JOBS}::g" jacobian_runs/submit_jacobian_simulations_array.sh
=======
	# Error check
	if [ $MaxSimultaneousRuns -gt $nElements ]; then
	    printf "\MaxSimultaneousRuns=${MaxSimultaneousRuns} is greater than the total runs=${nElements}. Please modify MaxSimultenaousRuns in config.yml" 
            exit 9999
	fi
	sed -i -e "s:{JOBS}:%${MaxSimultaneousRuns}:g" jacobian_runs/submit_jacobian_simulations_array.sh
    else
	sed -i -e "s:{JOBS}::g" jacobian_runs/submit_jacobian_simulations_array.sh
>>>>>>> fcd653c4
    fi
    cp ${InversionPath}/src/geoschem_run_scripts/run_prior_simulation.sh jacobian_runs/
    sed -i -e "s:{RunName}:${RunName}:g" \
           -e "s:{InversionPath}:${InversionPath}:g" jacobian_runs/run_prior_simulation.sh

    # Initialize (x=0 is base run, i.e. no perturbation; x=1 is state vector element=1; etc.)
    x=0

    # Create run directory for each state vector element so we can
    # apply the perturbation to each
    while [ $x -le $nElements ]; do

	# Current state vector element
	xUSE=$x

	# Add zeros to string name
	if [ $x -lt 10 ]; then
	    xstr="000${x}"
	elif [ $x -lt 100 ]; then
	    xstr="00${x}"
	elif [ $x -lt 1000 ]; then
	    xstr="0${x}"
	else
	    xstr="${x}"
	fi

	# Define the run directory name
	name="${RunName}_${xstr}"

	# Make the directory
	runDir="./jacobian_runs/${name}"
	mkdir -p -v ${runDir}

	# Copy run directory files
	cp -r ${RunTemplate}/*  ${runDir}
	cd $runDir

	# Link to GEOS-Chem executable instead of having a copy in each rundir
	rm -rf gcclassic
	ln -s ${RunTemplate}/gcclassic .

	# Link to restart file
	RestartFileFromSpinup=${RunDirs}/spinup_run/Restarts/GEOSChem.Restart.${SpinupEnd}_0000z.nc4
	if test -f "$RestartFileFromSpinup" || "$DoSpinup"; then
            ln -s $RestartFileFromSpinup Restarts/GEOSChem.Restart.${StartDate}_0000z.nc4
	else
	    RestartFile=${RestartFilePrefix}${StartDate}_0000z.nc4
	    ln -s $RestartFile Restarts/GEOSChem.Restart.${StartDate}_0000z.nc4
	    if "$UseBCsForRestart"; then
		    sed -i -e "s|SpeciesRst|SpeciesBC|g" HEMCO_Config.rc
            fi
	fi
   
	# Update settings in geoschem_config.yml except for the base run
	if [ $x -ne 0 ]; then
	    sed -i -e "s|emission_perturbation_factor: 1.0|emission_perturbation_factor: ${PerturbValue}|g" \
	           -e "s|state_vector_element_number: 0|state_vector_element_number: ${xUSE}|g" geoschem_config.yml
	fi

	# BC optimization setup
	if "$OptimizeBCs"; then
	    if "$OptimizeOH"; then
		bcThreshold=$(($nElements - 5))
            else
		bcThreshold=$(($nElements - 4))
	    fi
            # The last four state vector elements are reserved for BC optimization of NSEW
            # domain edges. If the current state vector element is one of these, then
            # turn on BC optimization for the corresponding edge and revert emission perturbation
            if [ $x -gt $bcThreshold ]; then
		PerturbBCValues=$(generate_BC_perturb_values $bcThreshold $x $PerturbValueBCs)
		sed -i -e "s|CH4_boundary_condition_ppb_increase_NSEW:.*|CH4_boundary_condition_ppb_increase_NSEW: ${PerturbBCValues}|g" \
                       -e "s|perturb_CH4_boundary_conditions: false|perturb_CH4_boundary_conditions: true|g" \
                       -e "s|emission_perturbation_factor: ${PerturbValue}|emission_perturbation_factor: 1.0|g" \
                       -e "s|state_vector_element_number: ${xUSE}|state_vector_element_number: 0|g" geoschem_config.yml
            fi
	fi

	if "$OptimizeOH"; then
	    # The last state vector element is reserved for OH optimization.
            # If this is the current state vector element, then modify the OH
            # perturb value in HEMCO_Config.rc and revert emission perturbation.
	    OHthreshold=$(($nElements - 1))
            if [ $x -gt $OHthreshold ]; then
		sed -i -e "s|emission_perturbation: ${PerturbValue}|emission_perturbation: 1.0|g" \
                       -e "s|state_vector_element_number: ${xUSE}|state_vector_element_number: 0|g" geoschem_config.yml
		sed -i -e "s| OH_pert_factor  1.0| OH_pert_factor  ${PerturbValueOH}|g" HEMCO_Config.rc
            fi
	fi

	# Update settings in HISTORY.rc
	# Only save out hourly pressure fields to daily files for base run
	if [ $x -eq 0 ]; then
	    if "$HourlyCH4"; then
		sed -i -e 's/'\''Restart/#'\''Restart/g' \
                       -e 's/#'\''LevelEdgeDiags/'\''LevelEdgeDiags/g' \
                       -e 's/LevelEdgeDiags.frequency:   00000100 000000/LevelEdgeDiags.frequency:   00000000 010000/g' \
                       -e 's/LevelEdgeDiags.duration:    00000100 000000/LevelEdgeDiags.duration:    00000001 000000/g' \
                       -e 's/LevelEdgeDiags.mode:        '\''time-averaged/LevelEdgeDiags.mode:        '\''instantaneous/g' HISTORY.rc
	    fi
	    # For all other runs, just disable Restarts
	else
            if "$HourlyCH4"; then
		sed -i -e 's/'\''Restart/#'\''Restart/g' HISTORY.rc
            fi
	fi

	# Create run script from template
	sed -e "s:namename:${name}:g" ch4_run.template > ${name}.run
	rm -f ch4_run.template
	chmod 755 ${name}.run

	### Turn on observation operators if requested, only for base run
	if [ $x -eq 0 ]; then
    	    activate_observations
	fi

	### Perform dry run if requested, only for base run
	if [ $x -eq 0 ]; then
            if "$ProductionDryRun"; then
		printf "\nExecuting dry-run for production runs...\n"
		./gcclassic --dryrun &> log.dryrun
		./download_data.py log.dryrun aws
            fi
	fi

	# Navigate back to top-level directory
	cd ../..

	# Increment
	x=$[$x+1]

    done

    printf "\n=== DONE CREATING JACOBIAN RUN DIRECTORIES ===\n"
}

# Description: Run jacobian simulations
# Usage:
#   run_jacobian
run_jacobian() {

    pushd ${RunDirs}

    # Copy run scripts
    # need to re-copy since config vars are
    # hardcoded and redojacobian might have changed
    cp ${InversionPath}/src/geoschem_run_scripts/run_jacobian_simulations.sh jacobian_runs/
    sed -i -e "s:{RunName}:${RunName}:g" \
           -e "s:{InversionPath}:${InversionPath}:g" \
           -e "s:{KalmanMode}:${KalmanMode}:g" \
           -e "s:{EndDate}:${EndDate}:g" \
           -e "s:{ReDoJacobian}:${ReDoJacobian}:g" jacobian_runs/run_jacobian_simulations.sh

    popd

    if ! "$PrecomputedJacobian"; then
        jacobian_start=$(date +%s)
        printf "\n=== SUBMITTING JACOBIAN SIMULATIONS ===\n"

        cd ${RunDirs}/jacobian_runs

        if ! "$isAWS"; then
            # Load environment with modules for compiling GEOS-Chem Classic
            source ${GEOSChemEnv} 
        fi

        # Submit job to job scheduler
        source submit_jacobian_simulations_array.sh

        # check if any jacobians exited with non-zero exit code
        [ ! -f ".error_status_file.txt" ] || imi_failed $LINENO

        printf "\n=== DONE JACOBIAN SIMULATIONS ===\n"
        jacobian_end=$(date +%s)
    else
        # Add symlink pointing to jacobian matrix files from the reference
        # inversion w/ precomputed Jacobian
        if "$KalmanMode"; then
            cd ${RunDirs}/kf_inversions/period${period_i}
            precomputedJacobianCache=${ReferenceRunDir}/kf_inversions/period${period_i}/data_converted
        else
            cd ${RunDirs}/inversion
            precomputedJacobianCache=${ReferenceRunDir}/inversion/data_converted
        fi
        ln -s $precomputedJacobianCache data_converted_reference

        # Run the prior simulation
        cd ${JacobianRunsDir}
            
        if ! "$isAWS"; then
            # Load environment with modules for compiling GEOS-Chem Classic
            source ${GEOSChemEnv}
        fi

        # Submit prior simulation to job scheduler
        printf "\n=== SUBMITTING PRIOR SIMULATION ===\n"
        sbatch -W run_prior_simulation.sh; wait;
        printf "=== DONE PRIOR SIMULATION ===\n"

        # Get Jacobian scale factors
        python ${InversionPath}/src/inversion_scripts/get_jacobian_scalefactors.py $period_i $RunDirs $ReferenceRunDir; wait
        printf "Got Jacobian scale factors\n"
    fi
}

# Description: Print perturbation string for BC optimization
#   based on the current state vector element
#   Returns [float, float, float, float]
# Usage:
#   generate_BC_perturb_values <bcThreshold> <element-number> <pert-value>
generate_BC_perturb_values() {
    python -c "import sys;\
    bc_perturb = [0.0, 0.0, 0.0, 0.0];\
    bcThreshold = int(sys.argv[1]) + 1;\
    element = int(sys.argv[2]);\
    pert_index = element % bcThreshold;\
    bc_perturb[pert_index] = float(sys.argv[3]);\
    print(bc_perturb)" $1 $2 $3
}<|MERGE_RESOLUTION|>--- conflicted
+++ resolved
@@ -27,16 +27,6 @@
            -e "s:{END}:${nElements}:g" \
            -e "s:{InversionPath}:${InversionPath}:g" jacobian_runs/submit_jacobian_simulations_array.sh
     if [ $MaxSimultaneousRuns -gt 0 ]; then
-<<<<<<< HEAD
-	    # Error check
-	    if [ $MaxSimultaneousRuns -gt $nElements ]; then
-	        printf "\MaxSimultaneousRuns=${MaxSimultaneousRuns} is greater than the total runs=${nElements}. Please modify MaxSimultenaousRuns in config.yml" 
-            exit 9999
-	    fi
-	    sed -i -e "s:{JOBS}:%${MaxSimultaneousRuns}:g" jacobian_runs/submit_jacobian_simulations_array.sh
-    else
-	    sed -i -e "s:{JOBS}::g" jacobian_runs/submit_jacobian_simulations_array.sh
-=======
 	# Error check
 	if [ $MaxSimultaneousRuns -gt $nElements ]; then
 	    printf "\MaxSimultaneousRuns=${MaxSimultaneousRuns} is greater than the total runs=${nElements}. Please modify MaxSimultenaousRuns in config.yml" 
@@ -45,7 +35,6 @@
 	sed -i -e "s:{JOBS}:%${MaxSimultaneousRuns}:g" jacobian_runs/submit_jacobian_simulations_array.sh
     else
 	sed -i -e "s:{JOBS}::g" jacobian_runs/submit_jacobian_simulations_array.sh
->>>>>>> fcd653c4
     fi
     cp ${InversionPath}/src/geoschem_run_scripts/run_prior_simulation.sh jacobian_runs/
     sed -i -e "s:{RunName}:${RunName}:g" \
