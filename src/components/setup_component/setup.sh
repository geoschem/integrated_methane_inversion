--- conflicted
+++ resolved
@@ -20,30 +20,6 @@
     # Start and end date for the spinup simulation
     SpinupStart=$(date --date="${StartDate} -${SpinupMonths} month" +%Y%m%d)
     SpinupEnd=${StartDate}
-<<<<<<< HEAD
-    
-    printf "\nActivating python environment: ${PythonEnv}\n"
-    if "$isAWS"; then
-        # Get max process count for spinup, production, and run_inversion scripts
-        output=$(echo $(slurmd -C))
-        array=($output)
-        cpu_str=$(echo ${array[1]})
-        cpu_count=$(echo ${cpu_str:5})
-
-        # With sbatch reduce cpu_count by 1 to account for parent sbatch process 
-        # using 1 core 
-        if [[ $SchedulerType = "tmux" ]]; then
-            cpu_count="$((cpu_count-1))"
-        fi
-    fi
-
-    # Source python environment
-    source ${PythonEnv}
-=======
-
-    # Use global boundary condition files for initial conditions
-    UseBCsForRestart=true    
->>>>>>> 60005780
 
     ##=======================================================================
     ## Download Boundary Conditions files if requested
