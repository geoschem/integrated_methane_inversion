--- conflicted
+++ resolved
@@ -21,12 +21,12 @@
     SpinupStart=$(date --date="${StartDate} -${SpinupMonths} month" +%Y%m%d)
     SpinupEnd=${StartDate}
 
-<<<<<<< HEAD
-=======
     # Use global boundary condition files for initial conditions
-    UseBCsForRestart=true
-
->>>>>>> e64b99b0
+    # HON: this won't work as smoothly for CO2.
+    if [[ $Species == "CH4" ]]; then
+        UseBCsForRestart=true
+    fi
+
     ##=======================================================================
     ## Download Boundary Conditions files if requested
     ##=======================================================================
