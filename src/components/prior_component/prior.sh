#!/bin/bash

# Functions available in this file include:
#   - run_prior
#   - exclude_soil_sink

# Description: Run a HEMCO standalone simulation to generate prior emissions
#
# Usage:
#   run_prior
run_prior() {
    prior_start=$(date +%s)
    if [[ -d ${RunDirs}/prior_run ]]; then
        printf "\nERROR: ${PriorDir} already exists. Please remove or set 'DoPriorEmis: false' in config.yml.\n"
        exit 9999
    fi

    printf "\n=== GENERATING PRIOR EMISSIONS ===\n"

    cd ${GCClassicPath}/src/HEMCO/run

    # Commands to feed to createRunDir.sh
    # HEMCO standalone run directories are created for the global domain by default
    if [[ "$Met" == "MERRA2" || "$Met" == "MERRA-2" || "$Met" == "merra2" ]]; then
        metNum="1"
    elif [[ "$Met" == "GEOSFP" || "$Met" == "GEOS-FP" || "$Met" == "geosfp" ]]; then
        metNum="2"
    else
        printf "\nERROR: Meteorology field ${Met} is not supported by the IMI. "
        printf "\n Options are GEOSFP or MERRA2.\n"
        exit 1
    fi
    if [ "$Res" = "4.0x5.0" ]; then
        resnum="1"
    elif [ "$Res" == "2.0x2.5" ]; then
        resnum="2"
    elif [ "$Res" == "0.5x0.625" ]; then
        resnum="3"
    elif [ "$Res" == "0.25x0.3125" ]; then
        resnum="4"
    else
        printf "\nERROR: Grid resolution ${Res} is not supported by the IMI. "
        printf "\n Options are 0.25x0.3125, 0.5x0.625, 2.0x2.5, or 4.0x5.0.\n"
        exit 1
    fi
    HEMCOconfig=${RunTemplate}/HEMCO_Config.rc

    priorDir="prior_run"
    cmd="${metNum}\n${resnum}\n${HEMCOconfig}\n${RunDirs}\n${priorDir}\nn\n"

    # Create HEMCO standalone directory
    printf ${cmd} | ./createRunDir.sh >>createHemcoDir.log 2>&1
    rm -f createHemcoDir.log
    printf "\nCreated ${RunDirs}/prior_run\n"

    cd ${RunDirs}/prior_run

    # Modify HEMCO files based on settings in config.yml
    sed -i -e "/DiagnFreq:           00000100 000000/d" \
        -e "/Negative values:     0/d" HEMCO_sa_Config.rc
<<<<<<< HEAD
    sed -i -e "s/METEOROLOGY            :       true/METEOROLOGY            :       false/g" HEMCO_Config.rc
    sed -i -e "s|DiagnFreq:                   End|DiagnFreq:                   Daily|g" HEMCO_Config.rc
=======
    sed -i -e "s/METEOROLOGY            :       true/METEOROLOGY            :       false/g" \
        -e "s|DiagnFreq:                   Monthly|DiagnFreq:                   Daily|g" HEMCO_Config.rc
>>>>>>> 09690d4b
    sed -i -e "/#SBATCH -c 8/d" runHEMCO.sh
    sed -i -e "/#SBATCH -t 0-12:00/d" runHEMCO.sh
    sed -i -e "/#SBATCH -p huce_intel/d" runHEMCO.sh
    sed -i -e "/#SBATCH --mem=15000/d" runHEMCO.sh
    sed -i '/.*hemco_standalone.*/a\
retVal=$?\
if [ $retVal -ne 0 ]; then\
    rm -f .error_status_file.txt\
    echo "Error Status: $retVal" > .error_status_file.txt\
    echo "prior run exited with error code: $retVal"\
    exit $retVal\
fi' runHEMCO.sh

    sed -i -e "/retVal=\$?/a retVal=\$?" runHEMCO.sh
    sa_XMIN=$(python ${InversionPath}/src/components/prior_component/get_hemco_grid_vars.py ${RunDirs}/StateVector.nc XMIN)
    sa_XMAX=$(python ${InversionPath}/src/components/prior_component/get_hemco_grid_vars.py ${RunDirs}/StateVector.nc XMAX)
    sa_YMIN=$(python ${InversionPath}/src/components/prior_component/get_hemco_grid_vars.py ${RunDirs}/StateVector.nc YMIN)
    sa_YMAX=$(python ${InversionPath}/src/components/prior_component/get_hemco_grid_vars.py ${RunDirs}/StateVector.nc YMAX)
    sa_NX=$(python ${InversionPath}/src/components/prior_component/get_hemco_grid_vars.py ${RunDirs}/StateVector.nc NX)
    sa_NY=$(python ${InversionPath}/src/components/prior_component/get_hemco_grid_vars.py ${RunDirs}/StateVector.nc NY)
    sa_YEDGE=$(python ${InversionPath}/src/components/prior_component/get_hemco_grid_vars.py ${RunDirs}/StateVector.nc YEDGE)
    sa_YMID=$(python ${InversionPath}/src/components/prior_component/get_hemco_grid_vars.py ${RunDirs}/StateVector.nc YMID)
    sed -i -e "s/XMIN.*/XMIN: ${sa_XMIN}/" \
        -e "s/XMAX.*/XMAX: ${sa_XMAX}/" \
        -e "s/YMIN.*/YMIN: ${sa_YMIN}/" \
        -e "s/YMAX.*/YMAX: ${sa_YMAX}/" \
        -e "s/NX.*/NX: ${sa_NX}/" \
        -e "s/NY.*/NY: ${sa_NY}/" \
        -e "s/YEDGE.*/YEDGE: ${sa_YEDGE}/" \
        -e "s/YMID.*/YMID: ${sa_YMID}/" HEMCO_sa_Grid.${gridFile}.rc
    mv runHEMCO.sh ${RunName}_Prior.run

    # Compile HEMCO and store executable in template run directory
    printf "\nCompiling HEMCO...\n"
    cd build
    cmake ${InversionPath}/GCClassic/src/HEMCO >>build_hemco.log 2>&1
    cmake . -DRUNDIR=.. >>build_hemco.log 2>&1
    make -j install >>build_hemco.log 2>&1
    cd ..
    if [[ -f hemco_standalone ]]; then
        mkdir HEMCO_build_info
        mv build/CMakeCache.txt HEMCO_build_info
        rm -rf build
    else
        printf "\nHEMCO build failed! \n\nSee ${RunTemplate}/build/build_hemco.log for details\n"
        exit 999
    fi
    printf "\nDone compiling HEMCO \n\nSee ${RunDirs}/prior_run/HEMCO_build_info for details\n\n"

    printf "\nSubmitting prior emissions hemco simulation\n\n"

    run_hemco_sa $StartDate $EndDate

    printf "\nDone prior emissions hemco simulation\n\n"

    printf "\n=== DONE GENERATING PRIOR EMISSIONS ===\n"
    prior_end=$(date +%s)
}

# Description: Run HEMCO standalone simulation
#     to generate prior emissions for given dates
# Usage: run_hemco_sa <hemco_start> <hemco_end>
run_hemco_sa() {
    hemco_start=$1
    hemco_end=$2
    set -e

    pushd ${RunDirs}/prior_run
    # replace start and end times in HEMCO_sa_Time.rc
    sed -i -e "s|START.*|START: ${hemco_start:0:4}-${hemco_start:4:2}-${hemco_start:6:2} 00:00:00|g" \
        -e "s|END.*|END: ${hemco_end:0:4}-${hemco_end:4:2}-${hemco_end:6:2} 00:00:00|g" HEMCO_sa_Time.rc

    # Submit job to job scheduler
    sbatch --mem $RequestedMemory \
        -c $RequestedCPUs \
        -t $RequestedTime \
        -p $SchedulerPartition \
        -W ${RunName}_Prior.run
    wait

    # check if exited with non-zero exit code
    [ ! -f ".error_status_file.txt" ] || imi_failed $LINENO

    # Remove soil absorption uptake from total emissions
    pushd OutputDir
    for file in HEMCO_sa_diagnostics*.nc; do
        exclude_soil_sink $file $file
    done
    popd
    popd
    set +e
}

# Description: Create new netCDF file with EmisCH4_Total_ExclSoilAbs
#   which removes the soil sink from the total emissions
# Usage:
#   exclude_soil_sink <src-file> <target-file>
exclude_soil_sink() {
    python -c "import sys; import xarray; import numpy as np; \
    emis = xarray.load_dataset(sys.argv[1]); \
    emis['EmisCH4_Total_ExclSoilAbs'] = emis['EmisCH4_Total'] - emis['EmisCH4_SoilAbsorb']; \
    emis['EmisCH4_Total_ExclSoilAbs'].attrs = emis['EmisCH4_Total'].attrs; \
    emis.to_netcdf(sys.argv[2])" $1 $2
}<|MERGE_RESOLUTION|>--- conflicted
+++ resolved
@@ -58,13 +58,8 @@
     # Modify HEMCO files based on settings in config.yml
     sed -i -e "/DiagnFreq:           00000100 000000/d" \
         -e "/Negative values:     0/d" HEMCO_sa_Config.rc
-<<<<<<< HEAD
-    sed -i -e "s/METEOROLOGY            :       true/METEOROLOGY            :       false/g" HEMCO_Config.rc
-    sed -i -e "s|DiagnFreq:                   End|DiagnFreq:                   Daily|g" HEMCO_Config.rc
-=======
     sed -i -e "s/METEOROLOGY            :       true/METEOROLOGY            :       false/g" \
         -e "s|DiagnFreq:                   Monthly|DiagnFreq:                   Daily|g" HEMCO_Config.rc
->>>>>>> 09690d4b
     sed -i -e "/#SBATCH -c 8/d" runHEMCO.sh
     sed -i -e "/#SBATCH -t 0-12:00/d" runHEMCO.sh
     sed -i -e "/#SBATCH -p huce_intel/d" runHEMCO.sh
