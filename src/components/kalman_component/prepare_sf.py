--- conflicted
+++ resolved
@@ -32,13 +32,8 @@
     # Define some useful paths
     unit_sf_path = os.path.join(base_directory, "unit_sf.nc")
     statevector_path = os.path.join(base_directory, "StateVector.nc")
-<<<<<<< HEAD
     original_prior_cache = os.path.join(base_directory, "hemco_prior_emis/OutputDir")
-    
-=======
-    original_prior_cache = os.path.join(base_directory, "prior_run/OutputDir")
 
->>>>>>> 29f30541
     # Get the original emissions for the first inversion period
     periods_csv_path = os.path.join(base_directory, "periods.csv")
     original_emis_ds = get_period_mean_emissions(
