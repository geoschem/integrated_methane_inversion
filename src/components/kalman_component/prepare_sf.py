import xarray as xr
import pandas as pd
import os
import sys
import numpy as np
import yaml
from src.inversion_scripts.utils import sum_total_emissions, get_posterior_emissions
from src.inversion_scripts.utils import get_period_mean_emissions


def prepare_sf(config_path, period_number, base_directory, nudge_factor, species):
    """
    Function to prepare scale factors for HEMCO emissions.

    This is done at the beginning of an inversion, to generate the appropriate scale factors for the
    prior simulation. In the first period, the scale factors are just unit scale factors (i.e., use
    the emissions from HEMCO directly). In following periods, the scale factors are derived from
    previous inversion results, including nudging to the original prior emission estimates.

    Arguments
        period_number   [int]   : What period are we on? For the first period, period_number = 1
        base_directory  [str]   : The base directory for the inversion, where e.g., "hemco_prior_emis/" resides
        nudge_factor    [float] : Weight applied to original prior when nudging (default = 0.1)
    """

    # Read config file
    config = yaml.load(open(config_path), Loader=yaml.FullLoader)

    # Fix nudge_factor type
    nudge_factor = float(nudge_factor)

    # Define some useful paths
    unit_sf_path = os.path.join(base_directory, "unit_sf.nc")
    statevector_path = os.path.join(base_directory, "StateVector.nc")
    original_prior_cache = os.path.join(base_directory, "hemco_prior_emis/OutputDir")

    # Get the original emissions for the first inversion period
    periods_csv_path = os.path.join(base_directory, "periods.csv")
    original_emis_ds = get_period_mean_emissions(
        original_prior_cache, 1, periods_csv_path
    )

    # Get state vector, grid-cell areas, mask
    statevector = xr.load_dataset(statevector_path)
    areas = original_emis_ds["AREA"]
    state_vector_labels = statevector["StateVector"]
    last_ROI_element = int(
        np.nanmax(state_vector_labels.values) - config["nBufferClusters"]
    )
    mask = state_vector_labels <= last_ROI_element

    # Initialize unit scale factors
    sf = xr.load_dataset(unit_sf_path)
    posterior_scale_ds = sf.copy()

    # If we are past the first inversion period, need to use previous inversion results to construct
    # the initial scale factors for the current period.
    period_number = int(period_number)
    if period_number > 1:
        # For each period up to (but not including) the current one
        for p in range(period_number - 1):
            # Add one since we're counting from period 1, not 0
            p = p + 1

            # Get the original HEMCO emissions for period p
            # Note: we remove soil absorption from the prior for our nudging operations
            # since it is not optimized in the inversion.
<<<<<<< HEAD
            hemco_emis_path = os.path.join(original_prior_cache, diags_files[p - 1])  # p-1 index
            original_emis_ds = xr.load_dataset(hemco_emis_path)

            # check if data variable ExcludeSoilAbsorb is not in the dataset
            # if not, create new Total emis variable and overwrite the original
            # file to include this additional data variable
            if (("EmisCH4_Total_ExclSoilAbs" not in original_emis_ds.data_vars) 
                & (species == "CH4")):
                original_emis_ds["EmisCH4_Total_ExclSoilAbs"] = (
                    original_emis_ds["EmisCH4_Total"]
                    - original_emis_ds["EmisCH4_SoilAbsorb"]
                )
                original_emis_ds["EmisCH4_Total_ExclSoilAbs"].attrs = original_emis_ds[
                    "EmisCH4_Total"
                ].attrs
                original_emis_ds.to_netcdf(hemco_emis_path)

            if species == "CH4":
                original_emis = original_emis_ds["EmisCH4_Total_ExclSoilAbs"].isel(
                    time=0, drop=True
                )
            else:
                original_emis = original_emis_ds[f"Emis{Species}_Total"].isel(
                    time=0, drop=True
                )
=======
            original_emis_ds = get_period_mean_emissions(
                original_prior_cache, p, periods_csv_path
            )
            original_emis = original_emis_ds["EmisCH4_Total_ExclSoilAbs"]
>>>>>>> e64b99b0

            # Get the gridded posterior for period p
            gridded_posterior_filename = (
                "gridded_posterior_ln.nc"
                if config["LognormalErrors"]
                else "gridded_posterior.nc"
            )
            gridded_posterior_path = os.path.join(
                base_directory, f"kf_inversions/period{p}/{gridded_posterior_filename}"
            )
            posterior_p = xr.load_dataset(gridded_posterior_path)

            # Get posterior emissions multiplied up to current period p, and apply nudging
            posterior_scale_ds["ScaleFactor"] = (
                posterior_p["ScaleFactor"] * sf["ScaleFactor"]
            )
            current_posterior_emis = original_emis * posterior_scale_ds["ScaleFactor"]

            # Set areas with negative emissions to 0.
            # These areas will be repopulated with the nudge prior emissions
            current_positive_posterior_emis = current_posterior_emis.where(
                current_posterior_emis > 0, 0
            )

            nudged_posterior_emis = (
                nudge_factor * original_emis
                + (1 - nudge_factor) * current_positive_posterior_emis
            )  # TODO nudge_factor is currently inverse of what's in the paper, i.e. 0.1 instead of 0.9

            # Sum emissions
            current_total = sum_total_emissions(current_posterior_emis, areas, mask)
            nudged_total = sum_total_emissions(nudged_posterior_emis, areas, mask)

            # Get the final posterior emissions
            lambda_scaler = current_total / nudged_total
            nudged_posterior_roi = nudged_posterior_emis * mask
            nudged_posterior_buf = nudged_posterior_emis * abs(mask - 1)
            scaled_nudged_posterior_emis = (
                nudged_posterior_buf + nudged_posterior_roi * lambda_scaler
            )

            # Get the final posterior scale factors
            sf["ScaleFactor"] = scaled_nudged_posterior_emis / original_emis

            # Reset buffer area to 1
            # Note: resetting the buffer area to 1 seems to prevent issues where
            # emissions can become negative.
            sf["ScaleFactor"] = sf["ScaleFactor"].where(
                state_vector_labels <= last_ROI_element
            )  # Replace buffers with nan
            sf["ScaleFactor"] = sf["ScaleFactor"].fillna(1)  # Fill nan with 1

        print(
            f"Used HEMCO emissions up to week {p} to prepare prior scaling factors for this week."
        )

    # Print the current total emissions in the region of interest
<<<<<<< HEAD
    emis = get_posterior_emissions(original_emis_ds, sf, species)[f"Emis{species}_Total"].isel(time=0, drop=True)
=======
    emis = get_posterior_emissions(original_emis_ds, sf)["EmisCH4_Total"]
>>>>>>> e64b99b0
    total_emis = sum_total_emissions(emis, areas, mask)
    print(f"Total prior emission = {total_emis} Tg a-1")

    # Ensure good netcdf attributes for HEMCO
    sf.lat.attrs["units"] = "degrees_north"
    sf.lat.attrs["long_name"] = "Latitude"
    sf.lon.attrs["units"] = "degrees_east"
    sf.lon.attrs["long_name"] = "Longitude"
    sf.ScaleFactor.attrs["units"] = "1"

    # Save final scale factors
    save_path = os.path.join(base_directory, "ScaleFactors.nc")
    sf.to_netcdf(
        save_path,
        encoding={v: {"zlib": True, "complevel": 1} for v in sf.data_vars},
    )

    # Archive scale factors
    archive_path = os.path.join(base_directory, "archive_sf")
    sf.to_netcdf(
        os.path.join(archive_path, f"prior_sf_period{period_number}.nc"),
        encoding={v: {"zlib": True, "complevel": 1} for v in sf.data_vars},
    )


if __name__ == "__main__":
    config_path = sys.argv[1]
    period_number = sys.argv[2]
    base_directory = sys.argv[3]
    nudge_factor = sys.argv[4]
    species = sys.argv[5]

    prepare_sf(config_path, period_number, base_directory, nudge_factor, species)<|MERGE_RESOLUTION|>--- conflicted
+++ resolved
@@ -65,38 +65,13 @@
             # Get the original HEMCO emissions for period p
             # Note: we remove soil absorption from the prior for our nudging operations
             # since it is not optimized in the inversion.
-<<<<<<< HEAD
-            hemco_emis_path = os.path.join(original_prior_cache, diags_files[p - 1])  # p-1 index
-            original_emis_ds = xr.load_dataset(hemco_emis_path)
-
-            # check if data variable ExcludeSoilAbsorb is not in the dataset
-            # if not, create new Total emis variable and overwrite the original
-            # file to include this additional data variable
-            if (("EmisCH4_Total_ExclSoilAbs" not in original_emis_ds.data_vars) 
-                & (species == "CH4")):
-                original_emis_ds["EmisCH4_Total_ExclSoilAbs"] = (
-                    original_emis_ds["EmisCH4_Total"]
-                    - original_emis_ds["EmisCH4_SoilAbsorb"]
-                )
-                original_emis_ds["EmisCH4_Total_ExclSoilAbs"].attrs = original_emis_ds[
-                    "EmisCH4_Total"
-                ].attrs
-                original_emis_ds.to_netcdf(hemco_emis_path)
-
-            if species == "CH4":
-                original_emis = original_emis_ds["EmisCH4_Total_ExclSoilAbs"].isel(
-                    time=0, drop=True
-                )
-            else:
-                original_emis = original_emis_ds[f"Emis{Species}_Total"].isel(
-                    time=0, drop=True
-                )
-=======
             original_emis_ds = get_period_mean_emissions(
                 original_prior_cache, p, periods_csv_path
             )
-            original_emis = original_emis_ds["EmisCH4_Total_ExclSoilAbs"]
->>>>>>> e64b99b0
+            if species == "CH4":
+                original_emis = original_emis_ds["EmisCH4_Total_ExclSoilAbs"]
+            else:
+                original_emis = original_emis_ds[f"Emis{Species}_Total"]
 
             # Get the gridded posterior for period p
             gridded_posterior_filename = (
@@ -154,11 +129,7 @@
         )
 
     # Print the current total emissions in the region of interest
-<<<<<<< HEAD
-    emis = get_posterior_emissions(original_emis_ds, sf, species)[f"Emis{species}_Total"].isel(time=0, drop=True)
-=======
-    emis = get_posterior_emissions(original_emis_ds, sf)["EmisCH4_Total"]
->>>>>>> e64b99b0
+    emis = get_posterior_emissions(original_emis_ds, sf, species)[f"Emis{species}_Total"]
     total_emis = sum_total_emissions(emis, areas, mask)
     print(f"Total prior emission = {total_emis} Tg a-1")
 
