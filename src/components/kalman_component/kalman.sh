--- conflicted
+++ resolved
@@ -121,12 +121,7 @@
 
     # Prepare initial (prior) emission scale factors for the current period
     echo "python path = $PYTHONPATH"
-<<<<<<< HEAD
     python ${InversionPath}/src/components/kalman_component/prepare_sf.py $ConfigPath $period_i ${RunDirs} $NudgeFactor $Species; wait
-=======
-    python ${InversionPath}/src/components/kalman_component/prepare_sf.py $ConfigPath $period_i ${RunDirs} $NudgeFactor
-    wait
->>>>>>> e64b99b0
 
     # Dynamically generate state vector for each period
     if ("$ReducedDimensionStateVector" && "$DynamicKFClustering"); then
