--- conflicted
+++ resolved
@@ -102,25 +102,15 @@
         labels          [][]  ndarray : state vector labels
         sensitivities   [][]dataarray : xarrray sensitivity data
         threshold               float : number between 0 and 1
-<<<<<<< HEAD
-    Returns: ([], int, []) : tuple with highest sensitivity labels, 
-                             number of labels(n), and list of sensitivity 
-                             values
-=======
     Returns: ([], int, [], []) : tuple with highest sensitivity labels, 
                                   number of labels(n), number of elements 
                                   contained in labels, and list of 
                                   sensitivity values
->>>>>>> 43d87a69
     """
     sensitivity_dict = {}
     max_label = int(np.nanmax(labels))
     n = 0
-<<<<<<< HEAD
-
-=======
     number_of_elements = []
->>>>>>> 43d87a69
     total_sensis = []
     # calculate avg dofs per gridcell for each cluster
     for i in range(1, max_label + 1):
@@ -132,10 +122,7 @@
         sensitivity_dict[i] = total_sensi
         total_sensis.append(np.round(total_sensi, 2))
         if total_sensi >= threshold:
-<<<<<<< HEAD
-=======
             number_of_elements.append(len(indices[0]))
->>>>>>> 43d87a69
             n += 1
 
     n_clusters = sorted(sensitivity_dict, key=sensitivity_dict.get, reverse=True)
@@ -143,11 +130,7 @@
     n_sensis = np.array(total_sensis)[inds]
     # sort by maximum sensitivity and then return
     # the corresponding n highest labels
-<<<<<<< HEAD
-    return (n_clusters[:n], n, n_sensis[:n])
-=======
     return (n_clusters[:n], n, number_of_elements, n_sensis[:n])
->>>>>>> 43d87a69
 
 
 def zero_buffer_elements(clusters, num_buffer_elems):
@@ -197,14 +180,6 @@
         desired_element_num   int : desired number of state vector elements
     Returns:                  int : max gridcells per cluster
     """
-<<<<<<< HEAD
-    max_cluster_size = config["MaxClusterSize"] if "MaxClusterSize" in config.keys() else 64
-    
-    background_elements_needed = np.ceil(len(sensitivities) / max_cluster_size)
-    if background_elements_needed > desired_element_num:
-        raise (
-            "Warning: too few clusters to have background state vector elements\n"
-=======
     if config["Res"] == "2.0x2.5":
         default_max_aggregation_level = 16 # Setting background to 8x10 for global
     elif config["Res"] == "0.5x0.625":
@@ -218,7 +193,6 @@
     if background_elements_needed > desired_element_num:
         raise Exception(
             "Error: too few clusters to have background state vector elements\n"
->>>>>>> 43d87a69
             + f"aggregating {max_cluster_size} native resolution elements.\n"
             + "More state vector elements recommended. Alternatively, raise the\n"
             + "\"MaxClusterSize\" allowed for the region of interest."
@@ -299,7 +273,6 @@
     return sensitivities
 
 
-<<<<<<< HEAD
 def get_country_centroids(grid_data, valid_indices):
     '''
     Description:
@@ -418,8 +391,6 @@
     
 
 
-=======
->>>>>>> 43d87a69
 def update_sv_clusters(config, flat_sensi, orig_sv):
     """
     Description:
@@ -449,7 +420,6 @@
         dofs_threshold = float(config["ClusteringThreshold"])
     else:
         # default is to use the avg dofs per element
-<<<<<<< HEAD
         dofs_threshold = sum(flat_sensi) / desired_num_labels
 
         if dofs_threshold > 1:
@@ -459,9 +429,6 @@
             )
             print(msg)
             dofs_threshold = 1
-=======
-        dofs_threshold = sum(sensitivities) / desired_num_labels
->>>>>>> 43d87a69
     
     print(f"Target DOFS per cluster (ClusteringThreshold): {dofs_threshold}")
 
@@ -469,7 +436,6 @@
     max_cluster_size = (
         config["MaxClusterSize"] if "MaxClusterSize" in config.keys() else 64
     )
-<<<<<<< HEAD
     max_cluster_size = get_max_cluster_size(config, flat_sensi, desired_num_labels)
 
     try:
@@ -484,9 +450,6 @@
         warnings.warn(msg)
         cluster_by_country = False
         
-=======
-    max_cluster_size = get_max_cluster_size(config, sensitivities, desired_num_labels)
->>>>>>> 43d87a69
 
     # copy original sv for updating at end
     new_sv = orig_sv.copy()
@@ -540,11 +503,7 @@
         # with max_cluster_size clusters
         backfill_num = int(elements_left / max_cluster_size)
 
-<<<<<<< HEAD
         if fill_grid or (clusters_left <= backfill_num):
-=======
-        if fill_grid or clusters_left <= backfill_num:
->>>>>>> 43d87a69
             # if there are fewer clusters left to assign than n_labels
             # then evenly distribute the remaining clusters
             # prevents the algorithm from generating one massive cluster
@@ -571,13 +530,8 @@
             dofs_threshold = -1
 
         # get the n_highes labels with sensitivities above the 
-<<<<<<< HEAD
-        # dofs threshold
-        n_max_labels, n_highest, _ = get_highest_labels_threshold(
-=======
         # dofs threshold and how many elements these labels contain
         n_max_labels, n_highest, num_elements, _ = get_highest_labels_threshold(
->>>>>>> 43d87a69
             out_labels, sensi["Sensitivities"], dofs_threshold
         )
         
@@ -588,9 +542,6 @@
             fill_grid = True
             n_ind = clusters_left - backfill_num
             n_max_labels = n_max_labels[:n_ind]
-<<<<<<< HEAD
-
-=======
             num_elements = num_elements[:n_ind]
 
         # protects against possibility of too few elements left to 
@@ -605,7 +556,6 @@
                 num_elements = num_elements[:n_ind]
                 break
                 
->>>>>>> 43d87a69
         print(f"assigning {len(n_max_labels)} labels with agg level: {agg_level}")
         # assign the n_max_labels to the labels dataset
         # starting from the highest sensitivity label in the dataset
