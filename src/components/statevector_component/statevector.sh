--- conflicted
+++ resolved
@@ -59,11 +59,7 @@
     native_state_vector_path=${RunDirs}/NativeStateVector.nc
 
     preview_dir=${RunDirs}/preview_run
-<<<<<<< HEAD
-    satellite_cache=${RunDirs}/data_satellite
-=======
-    tropomi_cache=${RunDirs}/satellite_data
->>>>>>> 60005780
+    satellite_cache=${RunDirs}/satellite_data
     aggregation_file=${InversionPath}/src/components/statevector_component/aggregation.py
 
     if [[ ! -f ${RunDirs}/NativeStateVector.nc ]]; then
@@ -76,11 +72,7 @@
     fi
 
     # conditionally add period_i to python args
-<<<<<<< HEAD
     python_args=($aggregation_file $InversionPath $config_path $state_vector_path $preview_dir $satellite_cache)
-=======
-    python_args=($aggregation_file $InversionPath $ConfigPath $state_vector_path $preview_dir $tropomi_cache)
->>>>>>> 60005780
     archive_sv=false
     if ("$KalmanMode" && "$DynamicKFClustering"); then
         if [ -n "$period_i" ]; then
@@ -91,25 +83,13 @@
 
     # if running end to end script with sbatch then use
     # sbatch to take advantage of multiple cores 
-<<<<<<< HEAD
     if [[ $SchedulerType = "tmux" ]]; then
-=======
-    if "$UseSlurm"; then
-        chmod +x $aggregation_file
-        sbatch --mem $SimulationMemory \
-        -c $SimulationCPUs \
-        -t $RequestedTime \
-        -p $SchedulerPartition \
-        -o imi_output.tmp \
-        -W "${python_args[@]}"; wait;
-        cat imi_output.tmp >> ${InversionPath}/imi_output.log
-        rm imi_output.tmp
-    else
->>>>>>> 60005780
         python "${python_args[@]}"
     else
         chmod +x $aggregation_file
-        submit_job $SchedulerType "${python_args[@]}"
+        submit_job $SchedulerType -o imi_output.tmp "${python_args[@]}"
+        cat imi_output.tmp >> ${InversionPath}/imi_output.log
+        rm imi_output.tmp
     fi
 
     # archive state vector file if using Kalman filter
