#!/bin/bash

# Functions available in this file include:
#   - setup_template 

# Description: Setup template GCClassic run directory
# Usage:
#   setup_template
setup_template() {
    printf "\n=== CREATING TEMPLATE RUN DIRECTORY ===\n"

    cd ${GCClassicPath}/run

    # The createRunDir.sh script assumes the file ~/.geoschem/config exists
    # and contains the path to GEOS-Chem input data
    export GC_USER_REGISTERED=true
    if [[ ! -f ${HOME}/.geoschem/config ]]; then
	mkdir -p ${HOME}/.geoschem
	echo "export GC_DATA_ROOT=${DataPath}" >> ${HOME}/.geoschem/config
	source ${HOME}/.geoschem/config
    fi

    if [[ -d ${RunTemplate} ]]; then
	printf "\nERROR: ${RunTemplate} already exists. Please remove or set 'SetupTemplateRunDir: false' in config.yml.\n"
	exit 9999
    fi

    # Commands to feed to createRunDir.sh
<<<<<<< HEAD
    # Run directories are created for the global domain by default. If needed,
    # the regional domain specified in config.yml will be adjusted for below.
=======
>>>>>>> fcd653c4
    if [[ "$Met" == "MERRA2" || "$Met" == "MERRA-2" || "$Met" == "merra2" ]]; then
	metNum="1"
    elif [[ "$Met" == "GEOSFP" || "$Met" == "GEOS-FP" || "$Met" == "geosfp" ]]; then
	metNum="2"
    else
	printf "\nERROR: Meteorology field ${Met} is not supported by the IMI. "
	printf "\n Options are GEOSFP or MERRA2.\n"
	exit 1
    fi	
    if [ "$Res" = "4.0x5.0" ]; then
	cmd="3\n${metNum}\n1\n2\n${RunDirs}\n${runDir}\nn\n"
    elif [ "$Res" == "2.0x2.5" ]; then
	cmd="3\n${metNum}\n2\n2\n${RunDirs}\n${runDir}\nn\n"
    elif [ "$Res" == "0.5x0.625" ]; then
<<<<<<< HEAD
	cmd="3\n${metNum}\n3\n1\n2\n${RunDirs}\n${runDir}\nn\n"
    elif [ "$Res" == "0.25x0.3125" ]; then
	cmd="3\n${metNum}\n4\n1\n2\n${RunDirs}\n${runDir}\nn\n"
=======
	if "$isRegional"; then
	    # Use NA domain by default and adjust lat/lon below
	    cmd="3\n${metNum}\n3\n4\n2\n${RunDirs}\n${runDir}\nn\n"
	else
	    cmd="3\n${metNum}\n3\n1\n2\n${RunDirs}\n${runDir}\nn\n"
	fi
    elif [ "$Res" == "0.25x0.3125" ]; then
	if "$isRegional"; then
	    # Use NA domain by default and adjust lat/lon below
	    cmd="3\n${metNum}\n4\n4\n2\n${RunDirs}\n${runDir}\nn\n"
	else
	    cmd="3\n${metNum}\n4\n1\n2\n${RunDirs}\n${runDir}\nn\n"
	fi
>>>>>>> fcd653c4
    else
	printf "\nERROR: Grid resolution ${Res} is not supported by the IMI. "
	printf "\n Options are 0.25x0.3125, 0.5x0.625, 2.0x2.5, or 4.0x5.0.\n"
	exit 1
    fi

    # Create run directory
    printf ${cmd} | ./createRunDir.sh >> createRunDir.log 2>&1
    rm -f createRunDir.log
    printf "\nCreated ${RunTemplate}\n"

    cd ${RunTemplate}

    if "$isAWS"; then
	# Update GC data download to silence output from aws commands
	sed -i "s/command: 'aws s3 cp --request-payer=requester '/command: 'aws s3 cp --request-payer=requester --only-show-errors '/" download_data.yml
    fi

    # Modify geoschem_config.yml based on settings in config.yml
    sed -i -e "s:20190101:${StartDate}:g" \
           -e "s:20190201:${EndDate}:g" geoschem_config.yml
<<<<<<< HEAD
    if "$isRegional"; then
        sed -i -e "s:-180.0, 180.0:${Lons}:g" \
               -e "s:-90.0, 90.0:${Lats}:g" geoschem_config.yml
    fi
=======

    if "$isRegional"; then
        sed -i -e "s:-130.0,  -60.0:${Lons}:g" \
               -e "s:9.75,  60.0:${Lats}:g" \geoschem_config.yml
    fi

    # For CH4 inversions always turn analytical inversion on
    sed -i "/analytical_inversion/{N;s/activate: false/activate: true/}" geoschem_config.yml
>>>>>>> fcd653c4

    # Also turn on analytical inversion option in HEMCO_Config.rc
    OLD="--> AnalyticalInv          :       false"
    NEW="--> AnalyticalInv          :       true "
    sed -i "s/$OLD/$NEW/g" HEMCO_Config.rc

    # Update time cycling flags to use most recent year
    sed -i "s/RF xy/C xy/g" HEMCO_Config.rc
    
    # Modify path to state vector file in HEMCO_Config.rc
    OLD=" StateVector.nc"
    NEW=" ${RunDirs}/StateVector.nc"
    sed -i -e "s@$OLD@$NEW@g" HEMCO_Config.rc

    # Modify HEMCO_Config.rc if running Kalman filter
    if "$KalmanMode"; then
        sed -i -e "s|use_emission_scale_factor: false|use_emission_scale_factor: true|g" geoschem_config.yml
        sed -i -e "s|--> Emis_ScaleFactor       :       false|--> Emis_ScaleFactor       :       true|g" \
               -e "s|gridded_posterior.nc|${RunDirs}/ScaleFactors.nc|g" HEMCO_Config.rc
    fi

    # Turn other options on/off according to settings above
    if "$UseEmisSF"; then
	OLD="use_emission_scale_factor: false"
	NEW="use_emission_scale_factor: true"
	sed -i "s/$OLD/$NEW/g" geoschem_config.yml
    fi
    if "$UseOHSF"; then
	OLD="use_OH_scale_factors: false"
	NEW="use_OH_scale_factors: true"
	sed -i "s/$OLD/$NEW/g" geoschem_config.yml
    fi

    # Modify HEMCO_Config.rc based on settings in config.yml
    # Use cropped met fields (add the region to both METDIR and the met files)
    if "$isRegional"; then
	sed -i -e "s:GEOS_${Res}:GEOS_${Res}_${RegionID}:g" HEMCO_Config.rc
	sed -i -e "s:GEOS_${Res}:GEOS_${Res}_${RegionID}:g" HEMCO_Config.rc.gmao_metfields
        sed -i -e "s:\$RES:\$RES.${RegionID}:g" HEMCO_Config.rc.gmao_metfields
    fi

    # Determine length of inversion period in days
    InvPeriodLength=$(( ( $(date -d ${EndDate} "+%s") - $(date -d ${StartDate} "+%s") ) / 86400))

    # If inversion period is < 32 days, use End diagnostic output frequency
    if (( ${InvPeriodLength} < 32 )) || $KalmanMode; then
        sed -i -e "s|DiagnFreq:                   Monthly|DiagnFreq:                   End|g" HEMCO_Config.rc
    fi

    # Modify path to BC files
    sed -i -e "s:\$ROOT/SAMPLE_BCs/v2021-07/CH4:${fullBCpath}:g" HEMCO_Config.rc

    # Modify HISTORY.rc
    sed -i -e "s:'CH4':#'CH4':g" \
           -e "s:'Metrics:#'Metrics:g" \
           -e "s:'StateMet:#'StateMet:g" HISTORY.rc
    
    # If turned on, save out hourly CH4 concentrations to daily files
    if "$HourlyCH4"; then
        sed -i -e 's/SpeciesConc.frequency:      00000100 000000/SpeciesConc.frequency:      00000000 010000/g' \
    	       -e 's/SpeciesConc.duration:       00000100 000000/SpeciesConc.duration:       00000001 000000/g' \
               -e 's/SpeciesConc.mode:           '\''time-averaged/SpeciesConc.mode:           '\''instantaneous/g' HISTORY.rc
    fi

    # Remove sample restart file
    rm -f Restarts/GEOSChem.Restart.20190101_0000z.nc4

    # Copy template run script
    cp ${InversionPath}/src/geoschem_run_scripts/ch4_run.template .

<<<<<<< HEAD
    # Copy input file for applying emissions perturbations via HEMCO
    cp ${InversionPath}/src/geoschem_run_scripts/Perturbations.txt .
    
=======
>>>>>>> fcd653c4
    # Compile GEOS-Chem and store executable in template run directory
    printf "\nCompiling GEOS-Chem...\n"
    cd build
    cmake ${InversionPath}/GCClassic >> build_geoschem.log 2>&1
    cmake . -DRUNDIR=..  >> build_geoschem.log 2>&1 
    make -j install >> build_geoschem.log 2>&1
    cd ..
    if [[ -f gcclassic ]]; then
        rm -rf build
        mv build_info ../GEOSChem_build_info
    else
        printf "\nGEOS-Chem build failed! \n\nSee ${RunTemplate}/build/build_geoschem.log for details\n"
        exit 999
    fi
    printf "\nDone compiling GEOS-Chem \n\nSee ${RunDirs}/GEOSChem_build_info for details\n\n"
    
    # Navigate back to top-level directory
    cd ..

    printf "\n=== DONE CREATING TEMPLATE RUN DIRECTORY ===\n"
}<|MERGE_RESOLUTION|>--- conflicted
+++ resolved
@@ -26,11 +26,6 @@
     fi
 
     # Commands to feed to createRunDir.sh
-<<<<<<< HEAD
-    # Run directories are created for the global domain by default. If needed,
-    # the regional domain specified in config.yml will be adjusted for below.
-=======
->>>>>>> fcd653c4
     if [[ "$Met" == "MERRA2" || "$Met" == "MERRA-2" || "$Met" == "merra2" ]]; then
 	metNum="1"
     elif [[ "$Met" == "GEOSFP" || "$Met" == "GEOS-FP" || "$Met" == "geosfp" ]]; then
@@ -45,11 +40,6 @@
     elif [ "$Res" == "2.0x2.5" ]; then
 	cmd="3\n${metNum}\n2\n2\n${RunDirs}\n${runDir}\nn\n"
     elif [ "$Res" == "0.5x0.625" ]; then
-<<<<<<< HEAD
-	cmd="3\n${metNum}\n3\n1\n2\n${RunDirs}\n${runDir}\nn\n"
-    elif [ "$Res" == "0.25x0.3125" ]; then
-	cmd="3\n${metNum}\n4\n1\n2\n${RunDirs}\n${runDir}\nn\n"
-=======
 	if "$isRegional"; then
 	    # Use NA domain by default and adjust lat/lon below
 	    cmd="3\n${metNum}\n3\n4\n2\n${RunDirs}\n${runDir}\nn\n"
@@ -63,7 +53,6 @@
 	else
 	    cmd="3\n${metNum}\n4\n1\n2\n${RunDirs}\n${runDir}\nn\n"
 	fi
->>>>>>> fcd653c4
     else
 	printf "\nERROR: Grid resolution ${Res} is not supported by the IMI. "
 	printf "\n Options are 0.25x0.3125, 0.5x0.625, 2.0x2.5, or 4.0x5.0.\n"
@@ -85,12 +74,6 @@
     # Modify geoschem_config.yml based on settings in config.yml
     sed -i -e "s:20190101:${StartDate}:g" \
            -e "s:20190201:${EndDate}:g" geoschem_config.yml
-<<<<<<< HEAD
-    if "$isRegional"; then
-        sed -i -e "s:-180.0, 180.0:${Lons}:g" \
-               -e "s:-90.0, 90.0:${Lats}:g" geoschem_config.yml
-    fi
-=======
 
     if "$isRegional"; then
         sed -i -e "s:-130.0,  -60.0:${Lons}:g" \
@@ -99,7 +82,6 @@
 
     # For CH4 inversions always turn analytical inversion on
     sed -i "/analytical_inversion/{N;s/activate: false/activate: true/}" geoschem_config.yml
->>>>>>> fcd653c4
 
     # Also turn on analytical inversion option in HEMCO_Config.rc
     OLD="--> AnalyticalInv          :       false"
@@ -170,12 +152,9 @@
     # Copy template run script
     cp ${InversionPath}/src/geoschem_run_scripts/ch4_run.template .
 
-<<<<<<< HEAD
     # Copy input file for applying emissions perturbations via HEMCO
     cp ${InversionPath}/src/geoschem_run_scripts/Perturbations.txt .
     
-=======
->>>>>>> fcd653c4
     # Compile GEOS-Chem and store executable in template run directory
     printf "\nCompiling GEOS-Chem...\n"
     cd build
