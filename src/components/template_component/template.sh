#!/bin/bash

# Functions available in this file include:
#   - setup_template 

# Description: Setup template GCClassic run directory
# Usage:
#   setup_template
setup_template() {
    printf "\n=== CREATING TEMPLATE RUN DIRECTORY ===\n"

    cd ${GCClassicPath}/run

    # The createRunDir.sh script assumes the file ~/.geoschem/config exists
    # and contains the path to GEOS-Chem input data
    export GC_USER_REGISTERED=true
    if [[ ! -f ${HOME}/.geoschem/config ]]; then
        mkdir -p ${HOME}/.geoschem
        echo "export GC_DATA_ROOT=${DataPath}" >> ${HOME}/.geoschem/config
        source ${HOME}/.geoschem/config
    fi

    if [[ -d ${RunTemplate} ]]; then
        printf "\nERROR: ${RunTemplate} already exists. Please remove or set 'SetupTemplateRunDir: false' in config.yml.\n"
        exit 9999
    fi

    # Commands to feed to createRunDir.sh
    # Set meteorology
    if [[ "$Met" == "MERRA2" || "$Met" == "MERRA-2" || "$Met" == "merra2" ]]; then
        metNum="1"
    elif [[ "$Met" == "GEOSFP" || "$Met" == "GEOS-FP" || "$Met" == "geosfp" ]]; then
        metNum="2"
    else
        printf "\nERROR: Meteorology field ${Met} is not supported by the IMI. "
        printf "\n Options are GEOSFP or MERRA2.\n"
        exit 1
    fi

    # Set species
    if [ "$Species" = "CH4" ]; then
        specNum="2"
    elif [ "$Species" = "CO2" ]; then
        specNum="3"
    else
        printf "\nERROR: Species ${Species} is not supported by the IMI."
        printf "\n Current options are CH4 or CO2."
    fi

    # Set resolution
    if [ "$Res" = "4.0x5.0" ]; then
<<<<<<< HEAD
        cmd="3\n${specNum}\n${metNum}\n1\n2\n${RunDirs}\n${runDir}\nn\n"
    elif [ "$Res" == "2.0x2.5" ]; then
        cmd="3\n${specNum}\n${metNum}\n2\n2\n${RunDirs}\n${runDir}\nn\n"
    elif [ "$Res" == "0.5x0.625" ]; then
        # Set lat/lon bounds
        if "$isRegional"; then
            # Use NA domain by default and adjust lat/lon below
            cmd="3\n${specNum}\n${metNum}\n3\n4\n2\n${RunDirs}\n${runDir}\nn\n"
        else
            cmd="3\n${specNum}\n${metNum}\n3\n1\n2\n${RunDirs}\n${runDir}\nn\n"
        fi
    elif [ "$Res" == "0.25x0.3125" ]; then
        if "$isRegional"; then
            # Use NA domain by default and adjust lat/lon below
            cmd="3\n${specNum}\n${metNum}\n4\n4\n2\n${RunDirs}\n${runDir}\nn\n"
        else
            cmd="3\n${specNum}\n${metNum}\n4\n1\n2\n${RunDirs}\n${runDir}\nn\n"
        fi
=======
	cmd="9\n${metNum}\n1\n2\n${RunDirs}\n${runDir}\nn\n"
    elif [ "$Res" == "2.0x2.5" ]; then
	cmd="9\n${metNum}\n2\n2\n${RunDirs}\n${runDir}\nn\n"
    elif [ "$Res" == "0.5x0.625" ]; then
	if "$isRegional"; then
	    # Use NA domain by default and adjust lat/lon below
	    cmd="9\n${metNum}\n3\n4\n2\n${RunDirs}\n${runDir}\nn\n"
	else
	    cmd="9\n${metNum}\n3\n1\n2\n${RunDirs}\n${runDir}\nn\n"
	fi
    elif [ "$Res" == "0.25x0.3125" ]; then
	if "$isRegional"; then
	    # Use NA domain by default and adjust lat/lon below
	    cmd="9\n${metNum}\n4\n4\n2\n${RunDirs}\n${runDir}\nn\n"
	else
	    cmd="9\n${metNum}\n4\n1\n2\n${RunDirs}\n${runDir}\nn\n"
	fi
>>>>>>> 958b1ea7
    else
        printf "\nERROR: Grid resolution ${Res} is not supported by the IMI. "
        printf "\n Options are 0.25x0.3125, 0.5x0.625, 2.0x2.5, or 4.0x5.0.\n"
        exit 1
    fi

    # Create run directory
    printf ${cmd} | ./createRunDir.sh >> createRunDir.log 2>&1
    rm -f createRunDir.log
    printf "\nCreated ${RunTemplate}\n"

    cd ${RunTemplate}

    if "$isAWS"; then
        # Update GC data download to silence output from aws commands
        sed -i "s/command: 'aws s3 cp --request-payer requester '/command: 'aws s3 cp --no-sign-request --only-show-errors '/" download_data.yml
    fi

    # Modify geoschem_config.yml based on settings in config.yml
    # Set start and end date
    sed -i -e "s:20190101:${StartDate}:g" \
           -e "s:20190201:${EndDate}:g" geoschem_config.yml

    if "$isRegional"; then
        # Adjust lat/lon bounds because GEOS-Chem defines the domain 
        # based on grid cell edges (not centers) for the lat/lon bounds
        Lons="${LonMinInvDomain}, ${LonMaxInvDomain}"
        Lats=$(calculate_geoschem_domain lat ${RunDirs}/StateVector.nc ${LatMinInvDomain} ${LatMaxInvDomain})
        sed -i -e "s:-130.0,  -60.0:${Lons}:g" \
               -e "s:9.75,  60.0:${Lats}:g" \geoschem_config.yml
    fi

    # For inversions always turn analytical inversion on
    sed -i "/analytical_inversion/{N;s/activate: false/activate: true/}" geoschem_config.yml

    # Also turn on analytical inversion option in HEMCO_Config.rc
    OLD="--> AnalyticalInv          :       false"
    NEW="--> AnalyticalInv          :       true "
    sed -i "s/$OLD/$NEW/g" HEMCO_Config.rc

    # Update time cycling flags to use most recent year
    sed -i "s/RF xy/C xy/g" HEMCO_Config.rc
    
    # Modify path to state vector file in HEMCO_Config.rc
    OLD=" StateVector.nc"
    NEW=" ${RunDirs}/StateVector.nc"
    sed -i -e "s@$OLD@$NEW@g" HEMCO_Config.rc
    
    # Modify HEMCO_Config.rc if running Kalman filter
    if "$KalmanMode"; then
        sed -i -e "s|gridded_posterior.nc|${RunDirs}/ScaleFactors.nc|g" HEMCO_Config.rc
    fi

    # Turn other options on/off according to settings above
    if "$UseEmisSF"; then
	OLD="use_emission_scale_factor: false"
	NEW="use_emission_scale_factor: true"
	sed -i "s/$OLD/$NEW/g" geoschem_config.yml
    fi
    if "$UseOHSF"; then
	OLD="use_OH_scale_factors: false"
	NEW="use_OH_scale_factors: true"
	sed -i "s/$OLD/$NEW/g" geoschem_config.yml
    fi

    # Modify HEMCO_Config.rc based on settings in config.yml
    # Use cropped met fields (add the region to both METDIR and the met files)
    if "$isRegional"; then
	sed -i -e "s:GEOS_${Res}:GEOS_${Res}_${RegionID}:g" HEMCO_Config.rc
	sed -i -e "s:GEOS_${Res}:GEOS_${Res}_${RegionID}:g" HEMCO_Config.rc.gmao_metfields
        sed -i -e "s:\$RES:\$RES.${RegionID}:g" HEMCO_Config.rc.gmao_metfields
    fi

    # Determine length of inversion period in days
    InvPeriodLength=$(( ( $(date -d ${EndDate} "+%s") - $(date -d ${StartDate} "+%s") ) / 86400))

    # If inversion period is < 32 days, use End diagnostic output frequency
    if (( ${InvPeriodLength} < 32 )) || $KalmanMode; then
        sed -i -e "s|DiagnFreq:                   Monthly|DiagnFreq:                   End|g" HEMCO_Config.rc
    fi

    # Modify path to BC files
    sed -i -e "s:\$ROOT/SAMPLE_BCs/v2021-07/CH4:${fullBCpath}:g" HEMCO_Config.rc

    # Modify HISTORY.rc - comment out diagnostics that aren't needed
    sed -i -e "s:'CH4':#'CH4':g" \
           -e "s:'Metrics:#'Metrics:g" \
           -e "s:'StateMet:#'StateMet:g" \
           -e "s:'SpeciesConcMND:#'SpeciesConcMND:g" \
           -e "s:'Met_PEDGEDRY:#'Met_PEDGEDRY:g" \
           -e "s:'Met_PFICU:#'Met_PFICU:g" \
           -e "s:'Met_PFILSAN:#'Met_PFILSAN:g" \
           -e "s:'Met_PFLCU:#'Met_PFLCU:g" \
           -e "s:'Met_PFLLSAN:#'Met_PFLLSAN:g" HISTORY.rc

    # If turned on, save out hourly CH4 concentrations to daily files
    if "$HourlySpecies"; then
        sed -i -e 's/SpeciesConc.frequency:      00000100 000000/SpeciesConc.frequency:      00000000 010000/g' \
    	       -e 's/SpeciesConc.duration:       00000100 000000/SpeciesConc.duration:       00000001 000000/g' \
               -e 's/SpeciesConc.mode:           '\''time-averaged/SpeciesConc.mode:           '\''instantaneous/g' HISTORY.rc
    fi

    # Remove sample restart file
    rm -f Restarts/GEOSChem.Restart.20190101_0000z.nc4

    # Copy template run script
    cp ${InversionPath}/src/geoschem_run_scripts/run.template .

    # Copy input file for applying emissions perturbations via HEMCO
    cp ${InversionPath}/src/geoschem_run_scripts/Perturbations.txt .
    
    # Compile GEOS-Chem and store executable in GEOSChem_build directory
    printf "\nCompiling GEOS-Chem...\n"
    cd build
    cmake ${InversionPath}/GCClassic >> build_geoschem.log 2>&1
    cmake . -DRUNDIR=..  >> build_geoschem.log 2>&1 
    cmake . -DMECH=carbon >> build_geoschem.log 2>&1
    make -j install >> build_geoschem.log 2>&1
    cd ..
    if [[ -f gcclassic ]]; then
        rm -rf build
        mv build_info ../GEOSChem_build
        mv -v gcclassic ../GEOSChem_build/
    else
        printf "\nGEOS-Chem build failed! \n\nSee ${RunTemplate}/build/build_geoschem.log for details\n"
        exit 999
    fi
    printf "\nDone compiling GEOS-Chem \n\nSee ${RunDirs}/GEOSChem_build_info for details\n\n"
    
    # Navigate back to top-level directory
    cd ..

    printf "\n=== DONE CREATING TEMPLATE RUN DIRECTORY ===\n"
}<|MERGE_RESOLUTION|>--- conflicted
+++ resolved
@@ -49,7 +49,6 @@
 
     # Set resolution
     if [ "$Res" = "4.0x5.0" ]; then
-<<<<<<< HEAD
         cmd="3\n${specNum}\n${metNum}\n1\n2\n${RunDirs}\n${runDir}\nn\n"
     elif [ "$Res" == "2.0x2.5" ]; then
         cmd="3\n${specNum}\n${metNum}\n2\n2\n${RunDirs}\n${runDir}\nn\n"
@@ -68,25 +67,6 @@
         else
             cmd="3\n${specNum}\n${metNum}\n4\n1\n2\n${RunDirs}\n${runDir}\nn\n"
         fi
-=======
-	cmd="9\n${metNum}\n1\n2\n${RunDirs}\n${runDir}\nn\n"
-    elif [ "$Res" == "2.0x2.5" ]; then
-	cmd="9\n${metNum}\n2\n2\n${RunDirs}\n${runDir}\nn\n"
-    elif [ "$Res" == "0.5x0.625" ]; then
-	if "$isRegional"; then
-	    # Use NA domain by default and adjust lat/lon below
-	    cmd="9\n${metNum}\n3\n4\n2\n${RunDirs}\n${runDir}\nn\n"
-	else
-	    cmd="9\n${metNum}\n3\n1\n2\n${RunDirs}\n${runDir}\nn\n"
-	fi
-    elif [ "$Res" == "0.25x0.3125" ]; then
-	if "$isRegional"; then
-	    # Use NA domain by default and adjust lat/lon below
-	    cmd="9\n${metNum}\n4\n4\n2\n${RunDirs}\n${runDir}\nn\n"
-	else
-	    cmd="9\n${metNum}\n4\n1\n2\n${RunDirs}\n${runDir}\nn\n"
-	fi
->>>>>>> 958b1ea7
     else
         printf "\nERROR: Grid resolution ${Res} is not supported by the IMI. "
         printf "\n Options are 0.25x0.3125, 0.5x0.625, 2.0x2.5, or 4.0x5.0.\n"
