#!/bin/bash

# Functions available in this file include:
#   - setup_template 

# Description: Setup template GCClassic run directory
# Usage:
#   setup_template
setup_template() {
    printf "\n=== CREATING TEMPLATE RUN DIRECTORY ===\n"

    cd ${GCClassicPath}/run

    # The createRunDir.sh script assumes the file ~/.geoschem/config exists
    # and contains the path to GEOS-Chem input data
    export GC_USER_REGISTERED=true
    if [[ ! -f ${HOME}/.geoschem/config ]]; then
        mkdir -p ${HOME}/.geoschem
        echo "export GC_DATA_ROOT=${DataPath}" >> ${HOME}/.geoschem/config
        source ${HOME}/.geoschem/config
    fi

    if [[ -d ${RunTemplate} ]]; then
        printf "\nERROR: ${RunTemplate} already exists. Please remove or set 'SetupTemplateRunDir: false' in config.yml.\n"
        exit 9999
    fi

    # Commands to feed to createRunDir.sh
    # Set meteorology
    if [[ "$Met" == "MERRA2" || "$Met" == "MERRA-2" || "$Met" == "merra2" ]]; then
        metNum="1"
    elif [[ "$Met" == "GEOSFP" || "$Met" == "GEOS-FP" || "$Met" == "geosfp" ]]; then
        metNum="2"
    else
        printf "\nERROR: Meteorology field ${Met} is not supported by the IMI. "
        printf "\n Options are GEOSFP or MERRA2.\n"
        exit 1
    fi

    # Set species
    if [ "$Species" = "CH4" ]; then
        specNum="2"
    elif [ "$Species" = "CO2" ]; then
        specNum="3"
    else
        printf "\nERROR: Species ${Species} is not supported by the IMI."
        printf "\n Current options are CH4 or CO2."
    fi

    # Set resolution
    if [ "$Res" = "4.0x5.0" ]; then
<<<<<<< HEAD
        cmd="3\n${specNum}\n${metNum}\n1\n2\n${RunDirs}\n${runDir}\nn\n"
    elif [ "$Res" == "2.0x2.5" ]; then
        cmd="3\n${specNum}\n${metNum}\n2\n2\n${RunDirs}\n${runDir}\nn\n"
    elif [ "$Res" == "0.5x0.625" ]; then
        # Set lat/lon bounds
        if "$isRegional"; then
            # Use NA domain by default and adjust lat/lon below
            cmd="3\n${specNum}\n${metNum}\n3\n4\n2\n${RunDirs}\n${runDir}\nn\n"
        else
            cmd="3\n${specNum}\n${metNum}\n3\n1\n2\n${RunDirs}\n${runDir}\nn\n"
=======
        cmd="9\n${metNum}\n1\n2\n${RunDirs}\n${runDir}\nn\n"
    elif [ "$Res" == "2.0x2.5" ]; then
        cmd="9\n${metNum}\n2\n2\n${RunDirs}\n${runDir}\nn\n"
    elif [ "$Res" == "0.5x0.625" ]; then
        if "$isRegional"; then
            # Use NA domain by default and adjust lat/lon below
            cmd="9\n${metNum}\n3\n4\n2\n${RunDirs}\n${runDir}\nn\n"
        else
            cmd="9\n${metNum}\n3\n1\n2\n${RunDirs}\n${runDir}\nn\n"
>>>>>>> 4c87fbc9
        fi
    elif [ "$Res" == "0.25x0.3125" ]; then
        if "$isRegional"; then
            # Use NA domain by default and adjust lat/lon below
<<<<<<< HEAD
            cmd="3\n${specNum}\n${metNum}\n4\n4\n2\n${RunDirs}\n${runDir}\nn\n"
        else
            cmd="3\n${specNum}\n${metNum}\n4\n1\n2\n${RunDirs}\n${runDir}\nn\n"
=======
            cmd="9\n${metNum}\n4\n4\n2\n${RunDirs}\n${runDir}\nn\n"
        else
            cmd="9\n${metNum}\n4\n1\n2\n${RunDirs}\n${runDir}\nn\n"
>>>>>>> 4c87fbc9
        fi
    else
        printf "\nERROR: Grid resolution ${Res} is not supported by the IMI. "
        printf "\n Options are 0.25x0.3125, 0.5x0.625, 2.0x2.5, or 4.0x5.0.\n"
        exit 1
    fi

    # Create run directory
    printf ${cmd} | ./createRunDir.sh >> createRunDir.log 2>&1
    rm -f createRunDir.log
    printf "\nCreated ${RunTemplate}\n"

    cd ${RunTemplate}

    if "$isAWS"; then
        # Update GC data download to silence output from aws commands
        sed -i "s/command: 'aws s3 cp --request-payer requester '/command: 'aws s3 cp --no-sign-request --only-show-errors '/" download_data.yml
    fi

    # Modify geoschem_config.yml based on settings in config.yml
    # Set start and end date
    sed -i -e "s:20190101:${StartDate}:g" \
           -e "s:20190201:${EndDate}:g" geoschem_config.yml

    if "$isRegional"; then
        # Adjust lat/lon bounds because GEOS-Chem defines the domain 
        # based on grid cell edges (not centers) for the lat/lon bounds
        Lons="${LonMinInvDomain}, ${LonMaxInvDomain}"
        Lats=$(calculate_geoschem_domain lat ${RunDirs}/StateVector.nc ${LatMinInvDomain} ${LatMaxInvDomain})
        sed -i -e "s:-130.0,  -60.0:${Lons}:g" \
               -e "s:9.75,  60.0:${Lats}:g" \geoschem_config.yml
    fi

<<<<<<< HEAD
    # For inversions always turn analytical inversion on
    sed -i "/analytical_inversion/{N;s/activate: false/activate: true/}" geoschem_config.yml

    # Also turn on analytical inversion option in HEMCO_Config.rc
    OLD="--> AnalyticalInv          :       false"
    NEW="--> AnalyticalInv          :       true "
    sed -i "s/$OLD/$NEW/g" HEMCO_Config.rc

=======
>>>>>>> 4c87fbc9
    # Update time cycling flags to use most recent year
    sed -i "s/RF xy/C xy/g" HEMCO_Config.rc
    
    # Modify path to state vector file in HEMCO_Config.rc
    OLD=" StateVector.nc"
    NEW=" ${RunDirs}/StateVector.nc"
    sed -i -e "s@$OLD@$NEW@g" HEMCO_Config.rc
    
    # Modify HEMCO_Config.rc if running Kalman filter
    if "$KalmanMode"; then
        sed -i -e "s|gridded_posterior.nc|${RunDirs}/ScaleFactors.nc|g" HEMCO_Config.rc
    fi

    # Modify HEMCO_Config.rc based on settings in config.yml
    # Use cropped met fields (add the region to both METDIR and the met files)
    if "$isRegional"; then
	sed -i -e "s:GEOS_${Res}:GEOS_${Res}_${RegionID}:g" HEMCO_Config.rc
	sed -i -e "s:GEOS_${Res}:GEOS_${Res}_${RegionID}:g" HEMCO_Config.rc.gmao_metfields
        sed -i -e "s:\$RES:\$RES.${RegionID}:g" HEMCO_Config.rc.gmao_metfields
    fi

    # Determine length of inversion period in days
    InvPeriodLength=$(( ( $(date -d ${EndDate} "+%s") - $(date -d ${StartDate} "+%s") ) / 86400))

    # If inversion period is < 32 days, use End diagnostic output frequency
    if (( ${InvPeriodLength} < 32 )) || $KalmanMode; then
        sed -i -e "s|DiagnFreq:                   Monthly|DiagnFreq:                   End|g" HEMCO_Config.rc
    fi

    # Modify path to BC files
    sed -i -e "s:\$ROOT/SAMPLE_BCs/v2021-07/CH4:${fullBCpath}:g" HEMCO_Config.rc

    # If reading total prior emissions (as in the jacobian and posterior), read a new file each month
    sed -i -e "s|EmisCH4_Total \$YYYY/\$MM/\$DD/0|EmisCH4_Total 1900-2050/1-12/1/0|g" HEMCO_Config.rc

    # Modify HISTORY.rc - comment out diagnostics that aren't needed
    sed -i -e "s:'CH4':#'CH4':g" \
           -e "s:'Metrics:#'Metrics:g" \
           -e "s:'StateMet:#'StateMet:g" \
           -e "s:'SpeciesConcMND:#'SpeciesConcMND:g" \
           -e "s:'Met_PEDGEDRY:#'Met_PEDGEDRY:g" \
           -e "s:'Met_PFICU:#'Met_PFICU:g" \
           -e "s:'Met_PFILSAN:#'Met_PFILSAN:g" \
           -e "s:'Met_PFLCU:#'Met_PFLCU:g" \
           -e "s:'Met_PFLLSAN:#'Met_PFLLSAN:g" HISTORY.rc

    # If turned on, save out hourly CH4 concentrations to daily files
    if "$HourlySpecies"; then
        sed -i -e 's/SpeciesConc.frequency:      00000100 000000/SpeciesConc.frequency:      00000000 010000/g' \
    	       -e 's/SpeciesConc.duration:       00000100 000000/SpeciesConc.duration:       00000001 000000/g' \
               -e 's/SpeciesConc.mode:           '\''time-averaged/SpeciesConc.mode:           '\''instantaneous/g' HISTORY.rc
    fi

    # Remove sample restart file
    rm -f Restarts/GEOSChem.Restart.20190101_0000z.nc4

    # Copy template run script
    cp ${InversionPath}/src/geoschem_run_scripts/run.template .

    # Copy input file for applying emissions perturbations via HEMCO
    cp ${InversionPath}/src/geoschem_run_scripts/Perturbations.txt .
    
    # Compile GEOS-Chem and store executable in GEOSChem_build directory
    printf "\nCompiling GEOS-Chem...\n"
    cd build
    cmake ${InversionPath}/GCClassic >> build_geoschem.log 2>&1
    cmake . -DRUNDIR=..  >> build_geoschem.log 2>&1 
    cmake . -DMECH=carbon >> build_geoschem.log 2>&1
    make -j install >> build_geoschem.log 2>&1
    cd ..
    if [[ -f gcclassic ]]; then
        rm -rf build
        mv build_info ../GEOSChem_build
        mv -v gcclassic ../GEOSChem_build/
    else
        printf "\nGEOS-Chem build failed! \n\nSee ${RunTemplate}/build/build_geoschem.log for details\n"
        exit 999
    fi
    printf "\nDone compiling GEOS-Chem \n\nSee ${RunDirs}/GEOSChem_build_info for details\n\n"
    
    # Navigate back to top-level directory
    cd ..

    printf "\n=== DONE CREATING TEMPLATE RUN DIRECTORY ===\n"
}<|MERGE_RESOLUTION|>--- conflicted
+++ resolved
@@ -49,7 +49,6 @@
 
     # Set resolution
     if [ "$Res" = "4.0x5.0" ]; then
-<<<<<<< HEAD
         cmd="3\n${specNum}\n${metNum}\n1\n2\n${RunDirs}\n${runDir}\nn\n"
     elif [ "$Res" == "2.0x2.5" ]; then
         cmd="3\n${specNum}\n${metNum}\n2\n2\n${RunDirs}\n${runDir}\nn\n"
@@ -60,30 +59,13 @@
             cmd="3\n${specNum}\n${metNum}\n3\n4\n2\n${RunDirs}\n${runDir}\nn\n"
         else
             cmd="3\n${specNum}\n${metNum}\n3\n1\n2\n${RunDirs}\n${runDir}\nn\n"
-=======
-        cmd="9\n${metNum}\n1\n2\n${RunDirs}\n${runDir}\nn\n"
-    elif [ "$Res" == "2.0x2.5" ]; then
-        cmd="9\n${metNum}\n2\n2\n${RunDirs}\n${runDir}\nn\n"
-    elif [ "$Res" == "0.5x0.625" ]; then
-        if "$isRegional"; then
-            # Use NA domain by default and adjust lat/lon below
-            cmd="9\n${metNum}\n3\n4\n2\n${RunDirs}\n${runDir}\nn\n"
-        else
-            cmd="9\n${metNum}\n3\n1\n2\n${RunDirs}\n${runDir}\nn\n"
->>>>>>> 4c87fbc9
         fi
     elif [ "$Res" == "0.25x0.3125" ]; then
         if "$isRegional"; then
             # Use NA domain by default and adjust lat/lon below
-<<<<<<< HEAD
             cmd="3\n${specNum}\n${metNum}\n4\n4\n2\n${RunDirs}\n${runDir}\nn\n"
         else
             cmd="3\n${specNum}\n${metNum}\n4\n1\n2\n${RunDirs}\n${runDir}\nn\n"
-=======
-            cmd="9\n${metNum}\n4\n4\n2\n${RunDirs}\n${runDir}\nn\n"
-        else
-            cmd="9\n${metNum}\n4\n1\n2\n${RunDirs}\n${runDir}\nn\n"
->>>>>>> 4c87fbc9
         fi
     else
         printf "\nERROR: Grid resolution ${Res} is not supported by the IMI. "
@@ -117,17 +99,6 @@
                -e "s:9.75,  60.0:${Lats}:g" \geoschem_config.yml
     fi
 
-<<<<<<< HEAD
-    # For inversions always turn analytical inversion on
-    sed -i "/analytical_inversion/{N;s/activate: false/activate: true/}" geoschem_config.yml
-
-    # Also turn on analytical inversion option in HEMCO_Config.rc
-    OLD="--> AnalyticalInv          :       false"
-    NEW="--> AnalyticalInv          :       true "
-    sed -i "s/$OLD/$NEW/g" HEMCO_Config.rc
-
-=======
->>>>>>> 4c87fbc9
     # Update time cycling flags to use most recent year
     sed -i "s/RF xy/C xy/g" HEMCO_Config.rc
     
