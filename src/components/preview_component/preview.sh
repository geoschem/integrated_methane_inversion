#!/bin/bash

# Functions available in this file include:
#   - run_preview 

# Description: Run the IMI Preview
#   The IMI Preview estimates the quality and cost given the set config file
# Usage:
#   run_preview
run_preview() {
    # Make sure template run directory exists
    if [[ ! -f ${RunTemplate}/geoschem_config.yml ]]; then
        printf "\nTemplate run directory does not exist or has missing files. Please set 'SetupTemplateRundir=true' in config.yml\n" 
        exit 9999
    fi

    printf "\n=== CREATING IMI PREVIEW RUN DIRECTORY ===\n"

    cd ${RunDirs}
    
    # Define the preview run name
    PreviewName="${RunName}_Preview"

    # Make the directory
    runDir="preview_run"
    mkdir -p -v ${runDir}

    # Copy run directory files
    cp -r ${RunTemplate}/*  ${runDir}
    cd $runDir

    # Remove old error status file if present
    rm -f .error_status_file.txt
    
    # Link to GEOS-Chem executable instead of having a copy in each run dir
    rm -rf gcclassic
    ln -s ${RunTemplate}/gcclassic .

    # Link to restart file
    RestartFilePreview=${RestartFilePreviewPrefix}${StartDate}_0000z.nc4
    ln -s $RestartFilePreview Restarts/GEOSChem.Restart.${StartDate}_0000z.nc4
    if "$UseBCsForRestart"; then
        sed -i -e "s|SpeciesRst|SpeciesBC|g" HEMCO_Config.rc
    fi

    # End date for the preview simulation
    PreviewEnd=$(date --date="${StartDate} +1 day" +%Y%m%d)

    # Update settings in geoschem_config.yml
    sed -i -e "s|${EndDate}|${PreviewEnd}|g" geoschem_config.yml
    sed -i "/analytical_inversion/{N;s/activate: true/activate: false/}" geoschem_config.yml

    # Update settings in HEMCO_Config.rc
    sed -i -e "s|DiagnFreq:                   Monthly|DiagnFreq:                   End|g" HEMCO_Config.rc

    # Update for Kalman filter option
    if "$KalmanMode"; then
        sed -i -e "s|use_emission_scale_factor: true|use_emission_scale_factor: false|g" geoschem_config.yml
        sed -i -e "s|--> Emis_ScaleFactor       :       true|--> Emis_ScaleFactor       :       false|g" HEMCO_Config.rc
    fi

    # Create run script from template
    sed -e "s:namename:${PreviewName}:g" \
	-e "s:##:#:g" ch4_run.template > ${PreviewName}.run
    chmod 755 ${PreviewName}.run
    rm -f ch4_run.template

    ### Perform dry run if requested
    if "$PreviewDryRun"; then
        printf "\nExecuting dry-run for preview run...\n"
        ./gcclassic --dryrun &> log.dryrun
        # prevent restart file from getting downloaded since
        # we don't want to overwrite the one we link to above
        sed -i '/GEOSChem.Restart/d' log.dryrun
        ./download_data.py log.dryrun aws
    fi

    printf "\n=== DONE CREATING PREVIEW RUN DIRECTORY ===\n"

    ##===============##
    ##  Run preview  ##
    ##===============##

    printf "\n=== RUNNING IMI PREVIEW ===\n"

    # Submit preview GEOS-Chem job to job scheduler
    printf "\nRunning preview GEOS-Chem simulation... "
    if "$UseSlurm"; then
        sbatch --mem $SimulationMemory \
               -c $SimulationCPUs \
               -t $RequestedTime \
               -p $SchedulerPartition \
               -W ${RunName}_Preview.run; wait;
    else
        ./${RunName}_Preview.run
    fi
<<<<<<< HEAD
    # Run preview script
=======

    # Specify inputs for preview script
    config_path=${InversionPath}/${ConfigFile}
>>>>>>> 2b9c06b0
    state_vector_path=${RunDirs}/StateVector.nc
    preview_dir=${RunDirs}/${runDir}
    tropomi_cache=${RunDirs}/satellite_data
    preview_file=${InversionPath}/src/inversion_scripts/imi_preview.py

    # Run preview script
    # If running end to end script with sbatch then use
    # sbatch to take advantage of multiple cores
    printf "\nCreating preview plots and statistics... "
    if "$UseSlurm"; then
        chmod +x $preview_file
        sbatch --mem $SimulationMemory \
        -c $SimulationCPUs \
        -t $RequestedTime \
        -p $SchedulerPartition \
<<<<<<< HEAD
        -W $preview_file $InversionPath $ConfigPath $state_vector_path $preview_dir $tropomi_cache; wait;
=======
        -o imi_output.tmp \
        -W $preview_file $InversionPath $ConfigPath $state_vector_path $preview_dir $tropomi_cache; wait;
        cat imi_output.tmp >> ${InversionPath}/imi_output.log
        rm imi_output.tmp
>>>>>>> 2b9c06b0
    else
        python $preview_file $InversionPath $ConfigPath $state_vector_path $preview_dir $tropomi_cache
    fi
    printf "\n=== DONE RUNNING IMI PREVIEW ===\n"

    # check if sbatch commands exited with non-zero exit code
    [ ! -f ".error_status_file.txt" ] || imi_failed $LINENO

    # Navigate back to top-level directory
    cd ..
}
<|MERGE_RESOLUTION|>--- conflicted
+++ resolved
@@ -94,13 +94,9 @@
     else
         ./${RunName}_Preview.run
     fi
-<<<<<<< HEAD
-    # Run preview script
-=======
 
     # Specify inputs for preview script
     config_path=${InversionPath}/${ConfigFile}
->>>>>>> 2b9c06b0
     state_vector_path=${RunDirs}/StateVector.nc
     preview_dir=${RunDirs}/${runDir}
     tropomi_cache=${RunDirs}/satellite_data
@@ -116,14 +112,10 @@
         -c $SimulationCPUs \
         -t $RequestedTime \
         -p $SchedulerPartition \
-<<<<<<< HEAD
-        -W $preview_file $InversionPath $ConfigPath $state_vector_path $preview_dir $tropomi_cache; wait;
-=======
         -o imi_output.tmp \
         -W $preview_file $InversionPath $ConfigPath $state_vector_path $preview_dir $tropomi_cache; wait;
         cat imi_output.tmp >> ${InversionPath}/imi_output.log
         rm imi_output.tmp
->>>>>>> 2b9c06b0
     else
         python $preview_file $InversionPath $ConfigPath $state_vector_path $preview_dir $tropomi_cache
     fi
