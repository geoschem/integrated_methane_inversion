#!/bin/bash

# Functions available in this file include:
#   - setup_posterior 
#   - run_posterior 

# Description: Setup posterior GCClassic run directory
# Usage:
#   setup_posterior
setup_posterior() {
    # Make sure template run directory exists
    if [[ ! -f ${RunTemplate}/geoschem_config.yml ]]; then
        printf "\nTemplate run directory does not exist or has missing files. Please set 'SetupTemplateRundir=true' in config.yml" 
        exit 9999
    fi

    printf "\n=== CREATING POSTERIOR RUN DIRECTORY ===\n"
    
    cd ${RunDirs}
    
    # Define the run directory name
    PosteriorName="${RunName}_Posterior"

    # Make the directory
    runDir="posterior_run"
    mkdir -p -v ${runDir}

    # Copy run directory files
    cp -r ${RunTemplate}/*  ${runDir}
    cd $runDir

    # Link to GEOS-Chem executable instead of having a copy in each run dir
    rm -rf gcclassic
    ln -s ${RunTemplate}/gcclassic .

    # Link to restart file
    RestartFileFromSpinup=${RunDirs}/spinup_run/Restarts/GEOSChem.Restart.${SpinupEnd}_0000z.nc4
    if test -f "$RestartFileFromSpinup" || "$DoSpinup"; then
        ln -s $RestartFileFromSpinup Restarts/GEOSChem.Restart.${StartDate}_0000z.nc4
    else
        RestartFile=${RestartFilePrefix}${StartDate}_0000z.nc4
        ln -s $RestartFile Restarts/GEOSChem.Restart.${StartDate}_0000z.nc4
        if "$UseBCsForRestart"; then
            sed -i -e "s|SpeciesRst|SpeciesBC|g" HEMCO_Config.rc
            printf "\nWARNING: Changing restart field entry in HEMCO_Config.rc to read the field from a boundary condition file. Please revert SpeciesBC_ back to SpeciesRst_ for subsequent runs.\n" 
        fi
    fi
    
    # Update settings in geoschem_config.yml
    sed -i "/analytical_inversion/{N;s/activate: true/activate: false/}" geoschem_config.yml
    sed -i "s/use_emission_scale_factor: false/use_emission_scale_factor: true/g" geoschem_config.yml
    
    # Update settings in HEMCO_Config.rc
    sed -i -e "s|--> Emis_ScaleFactor       :       false|--> Emis_ScaleFactor       :       true|g" \
           -e "s|gridded_posterior.nc|${RunDirs}/inversion/gridded_posterior.nc|g" HEMCO_Config.rc

    # Turn on LevelEdgeDiags output
    # Output daily restarts to avoid trouble at month boundaries
    if "$HourlyCH4"; then
        sed -i -e 's/#'\''LevelEdgeDiags/'\''LevelEdgeDiags/g' \
               -e 's/LevelEdgeDiags.frequency:   00000100 000000/LevelEdgeDiags.frequency:   00000000 010000/g' \
               -e 's/LevelEdgeDiags.duration:    00000100 000000/LevelEdgeDiags.duration:    00000001 000000/g' \
               -e 's/LevelEdgeDiags.mode:        '\''time-averaged/LevelEdgeDiags.mode:        '\''instantaneous/g' \
               -e 's/Restart.frequency:          '\''End'\''/Restart.frequency:          00000001 000000/g' \
               -e 's/Restart.duration:           '\''End'\''/Restart.duration:           00000001 000000/g' HISTORY.rc
    fi

    ### Turn on observation operators if requested, for posterior run
    activate_observations

    # Create run script from template
    sed -e "s:namename:${PosteriorName}:g" \
	-e "s:##:#:g" ch4_run.template > ${PosteriorName}.run
    chmod 755 ${PosteriorName}.run
    rm -f ch4_run.template

    ### Perform dry run if requested
    if "$PosteriorDryRun"; then
        printf "\nExecuting dry-run for posterior run...\n"
        ./gcclassic --dryrun &> log.dryrun
        ./download_data.py log.dryrun aws
    fi
    
    # Navigate back to top-level directory
    cd ..

    printf "\n=== DONE CREATING POSTERIOR RUN DIRECTORY ===\n"
}


# Description: Run posterior simulation and process output
# Usage:
#   setup_posterior
run_posterior() {
    posterior_start=$(date +%s)
    cd ${RunDirs}/posterior_run
    
    if ! "$isAWS"; then
        # Load environment with modules for compiling GEOS-Chem Classic
        source ${GEOSChemEnv}
    fi

    # Submit job to job scheduler
    printf "\n=== SUBMITTING POSTERIOR SIMULATION ===\n"
    sbatch --mem $SimulationMemory \
           -c $SimulationCPUs \
           -t $RequestedTime \
           -p $SchedulerPartition \
           -W ${RunName}_Posterior.run; wait;
    
    # check if exited with non-zero exit code
    [ ! -f ".error_status_file.txt" ] || imi_failed $LINENO
    
    printf "\n=== DONE POSTERIOR SIMULATION ===\n"
    if "$KalmanMode"; then
        cd ${RunDirs}/kf_inversions/period${i}
        if (( i == 1 )); then
            PrevDir="${RunDirs}/spinup_run"
        else
            PrevDir="${RunDirs}/posterior_run"
        fi
    else
        StartDate_i=$StartDate
        EndDate_i=$EndDate
        cd ${RunDirs}/inversion
        PrevDir="${RunDirs}/spinup_run"
    fi  

    # Fill missing data (first hour of simulation) in posterior output
    PosteriorRunDir="${RunDirs}/posterior_run"
    printf "\n=== Calling postproc_diags.py for posterior ===\n"
    python ${InversionPath}/src/inversion_scripts/postproc_diags.py $RunName $PosteriorRunDir $PrevDir $StartDate_i; wait
    printf "\n=== DONE -- postproc_diags.py ===\n"

    # Build directory for hourly posterior GEOS-Chem output data
    mkdir -p data_converted_posterior
    mkdir -p data_visualization_posterior
    mkdir -p data_geoschem_posterior
    GCsourcepth="${PosteriorRunDir}/OutputDir"
    GCDir="./data_geoschem_posterior"
    printf "\n=== Calling setup_gc_cache.py for posterior ===\n"
    python ${InversionPath}/src/inversion_scripts/setup_gc_cache.py $StartDate_i $EndDate_i $GCsourcepth $GCDir; wait
    printf "\n=== DONE -- setup_gc_cache.py ===\n"

    # Sample GEOS-Chem atmosphere with TROPOMI
    LonMinInvDomain=$(ncmin lon ${RunDirs}/StateVector.nc)
    LonMaxInvDomain=$(ncmax lon ${RunDirs}/StateVector.nc)
    LatMinInvDomain=$(ncmin lat ${RunDirs}/StateVector.nc)
    LatMaxInvDomain=$(ncmax lat ${RunDirs}/StateVector.nc)
    nElements=$(ncmax StateVector ${RunDirs}/StateVector.nc)
    FetchTROPOMI="False"
    isPost="True"

    printf "\n=== Calling jacobian.py to sample posterior simulation (without jacobian sensitivity analysis) ===\n"
<<<<<<< HEAD
    python ${InversionPath}/src/inversion_scripts/jacobian.py $StartDate_i $EndDate_i $LonMinInvDomain $LonMaxInvDomain $LatMinInvDomain $LatMaxInvDomain $nElements $tropomiCache $isPost; wait
=======
    python jacobian.py $StartDate $EndDate $LonMinInvDomain $LonMaxInvDomain $LatMinInvDomain $LatMaxInvDomain $nElements $tropomiCache $BlendedTROPOMI $isPost; wait
>>>>>>> 6177c9fc
    printf "\n=== DONE sampling the posterior simulation ===\n\n"
    posterior_end=$(date +%s)
}<|MERGE_RESOLUTION|>--- conflicted
+++ resolved
@@ -152,11 +152,7 @@
     isPost="True"
 
     printf "\n=== Calling jacobian.py to sample posterior simulation (without jacobian sensitivity analysis) ===\n"
-<<<<<<< HEAD
-    python ${InversionPath}/src/inversion_scripts/jacobian.py $StartDate_i $EndDate_i $LonMinInvDomain $LonMaxInvDomain $LatMinInvDomain $LatMaxInvDomain $nElements $tropomiCache $isPost; wait
-=======
-    python jacobian.py $StartDate $EndDate $LonMinInvDomain $LonMaxInvDomain $LatMinInvDomain $LatMaxInvDomain $nElements $tropomiCache $BlendedTROPOMI $isPost; wait
->>>>>>> 6177c9fc
+    python ${InversionPath}/src/inversion_scripts/jacobian.py $StartDate_i $EndDate_i $LonMinInvDomain $LonMaxInvDomain $LatMinInvDomain $LatMaxInvDomain $nElements $tropomiCache $BlendedTROPOMI $isPost; wait
     printf "\n=== DONE sampling the posterior simulation ===\n\n"
     posterior_end=$(date +%s)
 }