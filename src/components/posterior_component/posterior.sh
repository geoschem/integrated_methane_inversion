#!/bin/bash

# Functions available in this file include:
#   - setup_posterior
#   - run_posterior

# Description: Setup posterior GCClassic run directory
# Usage:
#   setup_posterior
setup_posterior() {
    # Make sure template run directory exists
    if [[ ! -f ${RunTemplate}/geoschem_config.yml ]]; then
        printf "\nTemplate run directory does not exist or has missing files. Please set 'SetupTemplateRundir=true' in config.yml"
        exit 9999
    fi

    printf "\n=== CREATING POSTERIOR RUN DIRECTORY ===\n"

    cd ${RunDirs}

    # Define the run directory name
    PosteriorName="${RunName}_Posterior"

    # Make the directory
    runDir="posterior_run"
    mkdir -p -v ${runDir}

    # Copy run directory files
    cp -r ${RunTemplate}/* ${runDir}
    cd $runDir

    # Link to GEOS-Chem executable
    ln -s ../GEOSChem_build/gcclassic .

    # Link to restart file
    RestartFileFromSpinup=${RunDirs}/spinup_run/Restarts/GEOSChem.Restart.${SpinupEnd}_0000z.nc4
    if test -f "$RestartFileFromSpinup" || "$DoSpinup"; then
        ln -s $RestartFileFromSpinup Restarts/GEOSChem.Restart.${StartDate}_0000z.nc4
    else
        RestartFile=${RestartFilePrefix}${StartDate}_0000z.nc4
        ln -s $RestartFile Restarts/GEOSChem.Restart.${StartDate}_0000z.nc4
        if "$UseBCsForRestart"; then
            sed -i -e "s|SpeciesRst|SpeciesBC|g" HEMCO_Config.rc
            printf "\nWARNING: Changing restart field entry in HEMCO_Config.rc to read the field from a boundary condition file. Please revert SpeciesBC_ back to SpeciesRst_ for subsequent runs.\n"
        fi
    fi

    # Update settings in HEMCO_Config.rc
    if "$LognormalErrors"; then
        gridded_posterior_filename="gridded_posterior_ln.nc"
    else
        gridded_posterior_filename="gridded_posterior.nc"
    fi

    # Apply posterior scale factors to emissions
    # But exclude soil absorption from the application of the scale factors
    # Read in soil absorption separately with MeMo_SOIL_ABSORPTION
    sed -i -e "s|\.\./\.\.|\.\.|g" \
        -e "s|EmisCH4_Total|EmisCH4_Total_ExclSoilAbs|g" \
        -e "s|--> Emis_PosteriorSF       :       false|--> Emis_PosteriorSF       :       true|g" \
        -e "s|--> UseTotalPriorEmis      :       false|--> UseTotalPriorEmis      :       true|g" \
        -e "/(((MeMo_SOIL_ABSORPTION/i ))).not.UseTotalPriorEmis" \
        -e "/)))MeMo_SOIL_ABSORPTION/a (((.not.UseTotalPriorEmis" \
        -e "s|gridded_posterior.nc|${RunDirs}/inversion/${gridded_posterior_filename}|g" \
        -e "s|GFED                   : on|GFED                   : off|g" HEMCO_Config.rc

    # Turn on LevelEdgeDiags output
    # Output daily restarts to avoid trouble at month boundaries
    if "$HourlySpecies"; then
        sed -i -e 's/#'\''LevelEdgeDiags/'\''LevelEdgeDiags/g' \
            -e 's/LevelEdgeDiags.frequency:   00000100 000000/LevelEdgeDiags.frequency:   00000000 010000/g' \
            -e 's/LevelEdgeDiags.duration:    00000100 000000/LevelEdgeDiags.duration:    00000001 000000/g' \
            -e 's/LevelEdgeDiags.mode:        '\''time-averaged/LevelEdgeDiags.mode:        '\''instantaneous/g' \
            -e 's/Restart.frequency:          '\''End'\''/Restart.frequency:          00000001 000000/g' \
            -e 's/Restart.duration:           '\''End'\''/Restart.duration:           00000001 000000/g' HISTORY.rc
    fi

    ### Turn on observation operators if requested, for posterior run
    activate_observations

    # Create run script from template
    sed -e "s:namename:${PosteriorName}:g" \
	-e "s:##:#:g" run.template > ${PosteriorName}.run
    chmod 755 ${PosteriorName}.run
    rm -f run.template

    ### Perform dry run if requested
    if "$PosteriorDryRun"; then
        printf "\nExecuting dry-run for posterior run...\n"
        ./gcclassic --dryrun &>log.dryrun
        # prevent restart file from getting downloaded since
        # we don't want to overwrite the one we link to above
        sed -i '/GEOSChem.Restart/d' log.dryrun
        ./download_data.py log.dryrun aws
    fi

    # Navigate back to top-level directory
    cd ..

    printf "\n=== DONE CREATING POSTERIOR RUN DIRECTORY ===\n"
}

# Description: Run posterior simulation and process output
# Usage:
#   run_posterior
run_posterior() {
    posterior_start=$(date +%s)
    cd ${RunDirs}/posterior_run

    if $LognormalErrors; then
        inversion_result_filename="inversion_result_ln.nc"
    else
        inversion_result_filename="inversion_result.nc"
    fi

    printf "\n=== SETTING UP POSTERIOR OPTIMIZATION ===\n"

    if "$OptimizeBCs"; then
        if "$KalmanMode"; then
            inv_result_path="${RunDirs}/kf_inversions/period${period_i}/${inversion_result_filename}"
        else
            inv_result_path="${RunDirs}/inversion/${inversion_result_filename}"
        fi
        # set BC optimal delta values
        PerturbBCValues=$(generate_optimized_BC_values $inv_result_path)
        # add BC optimization delta to boundary condition edges
        sed -i -e "s|CH4_boundary_condition_ppb_increase_NSEW:.*|CH4_boundary_condition_ppb_increase_NSEW: ${PerturbBCValues}|g" \
            -e "s|perturb_CH4_boundary_conditions: false|perturb_CH4_boundary_conditions: true|g" geoschem_config.yml

        printf "\n--- BC OPTIMIZATION ---\n"
        printf "BC optimized perturbation values for NSEW set to: ${PerturbBCValues}\n"
    fi

    if "$OptimizeOH"; then
        if "$KalmanMode"; then
            inv_result_path="${RunDirs}/kf_inversions/period${period_i}/${inversion_result_filename}"
        else
            inv_result_path="${RunDirs}/inversion/${inversion_result_filename}"
        fi

        # set OH optimal delta values
        PerturbOHValue=$(generate_optimized_OH_value $inv_result_path)

        printf "\n=== OH OPTIMIZATION ===\n"
        if "$isRegional"; then
            # Apply single OH scale factor to entire region
            sed -i -e "s| OH_pert_factor  1.0| OH_pert_factor  ${PerturbOHValue}|g" HEMCO_Config.rc
            printf "OH optimized perturbation value set to: ${PerturbOHValue}\n"
        else
            # Apply hemispheric OH perturbation values using mask file
            oh_sfs=($PerturbOHValue)
            cp Perturbations.txt PerturbationsOH.txt
            sed -i -e "s|CH4_STATE_VECTOR|HEMIS_MASK|g" PerturbationsOH.txt
            OHPertPrevLine='DEFAULT    0     1.0'
            OHPertNewLine="N_HEMIS    1     ${oh_sfs[0]}\nS_HEMIS    2     ${oh_sfs[1]}"
            sed -i "/$OHPertPrevLine/a $OHPertNewLine" PerturbationsOH.txt
            printf "OH optimized perturbation values set to:\n"
            printf " ${oh_sfs[0]} for Northern Hemisphere\n"
            printf " ${oh_sfs[1]} for Southern Hemisphere\n"
        fi

    fi

    # Submit job to job scheduler
    printf "\n=== SUBMITTING POSTERIOR SIMULATION ===\n"
    submit_job $SchedulerType false ${RunName}_Posterior.run
    
    # check if exited with non-zero exit code
    [ ! -f ".error_status_file.txt" ] || imi_failed $LINENO

    printf "\n=== DONE POSTERIOR SIMULATION ===\n"
    if "$KalmanMode"; then
        cd ${RunDirs}/kf_inversions/period${period_i}
        if ((period_i == 1)); then
            PrevDir="${RunDirs}/spinup_run"
        else
            PrevDir="${RunDirs}/posterior_run"
        fi
    else
        StartDate_i=$StartDate
        EndDate_i=$EndDate
        cd ${RunDirs}/inversion
        PrevDir="${RunDirs}/spinup_run"
    fi

    # Fill missing data (first hour of simulation) in posterior output
    PosteriorRunDir="${RunDirs}/posterior_run"
    printf "\n=== Calling postproc_diags.py for posterior ===\n"
    python ${InversionPath}/src/inversion_scripts/postproc_diags.py $RunName $PosteriorRunDir $PrevDir $StartDate_i $Res
    wait
    printf "\n=== DONE -- postproc_diags.py ===\n"

    # Build directory for hourly posterior GEOS-Chem output data
    mkdir -p data_converted_posterior
    mkdir -p data_visualization_posterior
    mkdir -p data_geoschem_posterior
    GCsourcepth="${PosteriorRunDir}/OutputDir"
    GCDir="./data_geoschem_posterior"
    printf "\n=== Calling setup_gc_cache.py for posterior ===\n"
    python ${InversionPath}/src/inversion_scripts/setup_gc_cache.py $StartDate_i $EndDate_i $GCsourcepth $GCDir
    wait
    printf "\n=== DONE -- setup_gc_cache.py ===\n"

    # Sample GEOS-Chem atmosphere with satellite
    LonMinInvDomain=$(ncmin lon ${RunDirs}/StateVector.nc)
    LonMaxInvDomain=$(ncmax lon ${RunDirs}/StateVector.nc)
    LatMinInvDomain=$(ncmin lat ${RunDirs}/StateVector.nc)
    LatMaxInvDomain=$(ncmax lat ${RunDirs}/StateVector.nc)
    nElements=$(ncmax StateVector ${RunDirs}/StateVector.nc)
    if "$OptimizeBCs"; then
        nElements=$((nElements + 4))
    fi
    if "$OptimizeOH"; then
        nElements=$((nElements + 1))
    fi
    isPost="True"
    buildJacobian="False"
    # fill kf_period with dummy number here
    kf_period=1

    printf "\n=== Calling jacobian.py to sample posterior simulation (without jacobian sensitivity analysis) ===\n"
<<<<<<< HEAD
    python ${InversionPath}/src/inversion_scripts/jacobian.py $StartDate_i $EndDate_i $LonMinInvDomain $LonMaxInvDomain $LatMinInvDomain $LatMaxInvDomain $nElements $Species $satelliteCache $SatelliteProduct $isPost $buildJacobian False; wait
=======
    python ${InversionPath}/src/inversion_scripts/jacobian.py ${ConfigPath} $StartDate_i $EndDate_i $LonMinInvDomain $LonMaxInvDomain $LatMinInvDomain $LatMaxInvDomain $nElements $tropomiCache $BlendedTROPOMI $UseWaterObs $isPost $kf_period $buildJacobian False
    wait
>>>>>>> e64b99b0
    printf "\n=== DONE sampling the posterior simulation ===\n\n"
    posterior_end=$(date +%s)

    # convert vizualization notebooks to html
    run_notebooks
}

# Description: Generates the updated NSEW perturbation to apply to domain edge BCs
# Usage:
#   generate_optimized_BC_values <path-to-inversion-result> <bc-pert-value>
generate_optimized_BC_values() {
    if $OptimizeOH; then
        if $isRegional; then
            python -c "import sys; import xarray;\
            xhat = xarray.load_dataset(sys.argv[1])['xhat'].values[-5:-1];\
            print(xhat.tolist())" $1
        else
            python -c "import sys; import xarray;\
            xhat = xarray.load_dataset(sys.argv[1])['xhat'].values[-6:-2];\
            print(xhat.tolist())" $1
        fi
    else
        python -c "import sys; import xarray;\
        xhat = xarray.load_dataset(sys.argv[1])['xhat'].values[-4:];\
        print(xhat.tolist())" $1
    fi
}

# Description: Generates the updated perturbation to apply to OH
# Usage:
#   generate_optimized_OH_values <path-to-inversion-result> <oh-pert-value>
generate_optimized_OH_value() {
    if $isRegional; then
        python -c "import sys; import xarray;\
        xhat = xarray.load_dataset(sys.argv[1])['xhat'].values[-1:];\
        print(xhat.tolist()[0])" $1
    else
        python -c "import sys; import xarray;\
        xhat = xarray.load_dataset(sys.argv[1])['xhat'].values[-2:];\
        print(xhat.tolist()[0], ' ', xhat.tolist()[1])" $1
    fi
}<|MERGE_RESOLUTION|>--- conflicted
+++ resolved
@@ -163,7 +163,7 @@
 
     # Submit job to job scheduler
     printf "\n=== SUBMITTING POSTERIOR SIMULATION ===\n"
-    submit_job $SchedulerType false ${RunName}_Posterior.run
+    submit_job $SchedulerType false $RequestedMemory $RequestedCPUs $RequestedTime ${RunName}_Posterior.run
     
     # check if exited with non-zero exit code
     [ ! -f ".error_status_file.txt" ] || imi_failed $LINENO
@@ -219,12 +219,8 @@
     kf_period=1
 
     printf "\n=== Calling jacobian.py to sample posterior simulation (without jacobian sensitivity analysis) ===\n"
-<<<<<<< HEAD
-    python ${InversionPath}/src/inversion_scripts/jacobian.py $StartDate_i $EndDate_i $LonMinInvDomain $LonMaxInvDomain $LatMinInvDomain $LatMaxInvDomain $nElements $Species $satelliteCache $SatelliteProduct $isPost $buildJacobian False; wait
-=======
-    python ${InversionPath}/src/inversion_scripts/jacobian.py ${ConfigPath} $StartDate_i $EndDate_i $LonMinInvDomain $LonMaxInvDomain $LatMinInvDomain $LatMaxInvDomain $nElements $tropomiCache $BlendedTROPOMI $UseWaterObs $isPost $kf_period $buildJacobian False
+    python ${InversionPath}/src/inversion_scripts/jacobian.py ${ConfigPath} $StartDate_i $EndDate_i $LonMinInvDomain $LonMaxInvDomain $LatMinInvDomain $LatMaxInvDomain $nElements $Species $satelliteCache $SatelliteProduct $UseWaterObs $isPost $kf_period $buildJacobian False
     wait
->>>>>>> e64b99b0
     printf "\n=== DONE sampling the posterior simulation ===\n\n"
     posterior_end=$(date +%s)
 
