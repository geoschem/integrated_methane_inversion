--- conflicted
+++ resolved
@@ -109,7 +109,6 @@
 cp runScriptSamples/operational_examples/harvard_cannon/geoschem.run .
 sed -i -e "s|sapphire,huce_cascade,seas_compute,shared|${partition}|g" \
     -e "s|--mem=15000|--mem=128000|g" \
-<<<<<<< HEAD
     -e "s|-t 0-12:00|-t 07-00:00|g"\
     -e "s|-c 8|-c 24|g" geoschem.run
 if [[ $SchedulerType = "slurm" ]]; then
@@ -123,29 +122,17 @@
 # Write the boundary conditions using write_boundary_conditions.py
 cd "${cwd}"
 if [[ $SchedulerType = "slurm" | $SchedulerType = "tmux" ]]; then
-    sbatch -W -J blended -o boundary_conditions.log --open-mode=append -p ${partition} -t 7-00:00 --mem 96000 -c 40 --wrap "source ~/.bashrc; source $PythonEnv; python write_boundary_conditions.py "BlendedTROPOMI" $blendedDir $Species $gcStartDate $gcEndDate"; wait; # run for Blended TROPOMI+GOSAT
-    sbatch -W -J tropomi -o boundary_conditions.log --open-mode=append -p ${partition} -t 7-00:00 --mem 96000 -c 40 --wrap "source ~/.bashrc; source $PythonEnv; python write_boundary_conditions.py "TROPOMI" $tropomiDir $Species $gcStartDate $gcEndDate"; wait; # run for TROPOMI data
+    sbatch -W -J blended -o boundary_conditions.log --open-mode=append -p ${partition} -t 7-00:00 --mem 96000 -c 40 --wrap "source ~/.bashrc; source $PythonEnv; python write_boundary_conditions.py "BlendedTROPOMI" $blendedDir $Species $gcStartDate $gcEndDate"
+    wait # run for Blended TROPOMI+GOSAT
+    sbatch -W -J tropomi -o boundary_conditions.log --open-mode=append -p ${partition} -t 7-00:00 --mem 96000 -c 40 --wrap "source ~/.bashrc; source $PythonEnv; python write_boundary_conditions.py "TROPOMI" $tropomiDir $Species $gcStartDate $gcEndDate"
+    wait # run for TROPOMI data
 elif [[ $SchedulerType = "PBS" ]]; then
-    qsub -sync y -N blended -o boundary_conditions_blended.log -l select=mem=96G:ncpus=40:model=ivy,walltime=07:00:00 -- /usr/bin/bash -c "source ~/.bashrc; source $PythonEnv; python write_boundary_conditions.py "BlendedTROPOMI" $blendedDir $Species $gcStartDate $gcEndDate"; wait; # run for Blended TROPOMI+GOSAT
-    qsub -sync y -N blended -o boundary_conditions_operational.log -l select=mem=96G:ncpus=40:model=ivy,walltime=07:00:00 -- /usr/bin/bash -c "source ~/.bashrc; source $PythonEnv; python write_boundary_conditions.py "TROPOMI" $tropomiDir $Species $gcStartDate $gcEndDate"; wait; # run for TROPOMI data
+    qsub -sync y -N blended -o boundary_conditions_blended.log -l select=mem=96G:ncpus=40:model=ivy,walltime=07:00:00 -- /usr/bin/bash -c "source ~/.bashrc; source $PythonEnv; python write_boundary_conditions.py "BlendedTROPOMI" $blendedDir $Species $gcStartDate $gcEndDate"
+    wait # run for Blended TROPOMI+GOSAT
+    qsub -sync y -N blended -o boundary_conditions_operational.log -l select=mem=96G:ncpus=40:model=ivy,walltime=07:00:00 -- /usr/bin/bash -c "source ~/.bashrc; source $PythonEnv; python write_boundary_conditions.py "TROPOMI" $tropomiDir $Species $gcStartDate $gcEndDate"
+    wait # run for TROPOMI data
 fi
 
 echo "" >> "${cwd}/boundary_conditions.log"
 echo "Blended TROPOMI+GOSAT boundary conditions --> ${workDir}/blended-boundary-conditions" >> "${cwd}/boundary_conditions.log"
-echo "TROPOMI boundary conditions               --> ${workDir}/tropomi-boundary-conditions" >> "${cwd}/boundary_conditions.log"
-=======
-    -e "s|-t 0-12:00|-t 07-00:00|g" \
-    -e "s|-c 8|-c 48|g" geoschem.run
-sbatch -W geoschem.run
-wait
-
-# Write the boundary conditions using write_boundary_conditions.py
-cd "${cwd}"
-sbatch -W -J blended -o boundary_conditions.log --open-mode=append -p ${partition} -t 7-00:00 --mem 96000 -c 40 --wrap "source $condaFile; conda activate $condaEnv; python write_boundary_conditions.py True $blendedDir $gcStartDate $gcEndDate"
-wait # run for Blended TROPOMI+GOSAT
-sbatch -W -J tropomi -o boundary_conditions.log --open-mode=append -p ${partition} -t 7-00:00 --mem 96000 -c 40 --wrap "source $condaFile; conda activate $condaEnv; python write_boundary_conditions.py False $tropomiDir $gcStartDate $gcEndDate"
-wait # run for TROPOMI data
-echo "" >>"${cwd}/boundary_conditions.log"
-echo "Blended TROPOMI+GOSAT boundary conditions --> ${workDir}/blended-boundary-conditions" >>"${cwd}/boundary_conditions.log"
-echo "TROPOMI boundary conditions               --> ${workDir}/tropomi-boundary-conditions" >>"${cwd}/boundary_conditions.log"
->>>>>>> e64b99b0
+echo "TROPOMI boundary conditions               --> ${workDir}/tropomi-boundary-conditions" >> "${cwd}/boundary_conditions.log"