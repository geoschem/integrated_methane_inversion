--- conflicted
+++ resolved
@@ -10,7 +10,6 @@
 #   - ncmax
 #   - ncmin
 
-<<<<<<< HEAD
 # Description: 
 #   Submit a job with default ICI settings using either SBATCH or PBS
 # Usage:
@@ -115,9 +114,6 @@
 }
 
 # Description: 
-=======
-# Description:
->>>>>>> e64b99b0
 #   Print runtime stats based on existing variables
 # Usage:
 #   print_stats
