import os
import boto3
from botocore import UNSIGNED
from botocore.client import Config


def download_landcover_files(config):
    """
    Download landcover files from s3 given the config file
    """
    # Initialize s3 service with boto3
    s3 = boto3.client("s3", config=Config(signature_version=UNSIGNED))
    bucket = "gcgrid"

    if config["Met"] == "GEOSFP":
        metDir = "GEOS_FP"
        constYr = "2011"
        LandCoverFileExtension = "nc"
    elif config["Met"] == "MERRA2":
        metDir = "MERRA2"
        constYr = "2015"
        LandCoverFileExtension = "nc4"

    if config["Res"] == "4.0x5.0":
        gridDir = "4x5"
        gridFile = "4x5"
    elif config["Res"] == "2.0x2.5":
        gridDir = "2x2.5"
        gridFile = "2x25"
    elif config["Res"] == "0.5x0.625":
        gridDir = "0.5x0.625"
        gridFile = "05x0625"
    elif config["Res"] == "0.25x0.3125":
<<<<<<< HEAD
        gridDir= "0.25x0.3125"
        gridFile= "025x03125"
    elif config["Res"] == "0.125x0.15625":
        gridDir= "0.125x0.15625"
        gridFile= "0125x015625"
        
=======
        gridDir = "0.25x0.3125"
        gridFile = "025x03125"

    # determine the path to the landcover file
>>>>>>> 573f4a4b
    if len(config["RegionID"]) == 2:
        s3_lc_path = f"GEOS_{gridDir}_{config['RegionID']}/{metDir}/{constYr}/01/{config['Met']}.{constYr}0101.CN.{gridFile}.{config['RegionID']}.{LandCoverFileExtension}"
    else:
        s3_lc_path = f"GEOS_{gridDir}/{metDir}/{constYr}/01/{config['Met']}.{constYr}0101.CN.{gridFile}.{LandCoverFileExtension}"
    LandCoverFile = os.path.join(config["DataPath"], s3_lc_path)
    target_dir = os.path.dirname(LandCoverFile)

    # Check if the file already exists locally
    if not os.path.exists(LandCoverFile):
        # If not, download it
        os.makedirs(target_dir, exist_ok=True)
        s3.download_file(bucket, s3_lc_path, LandCoverFile)
        print(f"File {LandCoverFile} downloaded successfully.")
    else:
        print(f"File {LandCoverFile} already exists locally. Skipping download.")


def download_hemcodiags_files(config):
    """
    Download global hemco diagnostics files from s3 given the config file
    """
    # Initialize s3 service with boto3
    s3 = boto3.client("s3", config=Config(signature_version=UNSIGNED))
    bucket = "gcgrid"

    if config["Res"] == "4.0x5.0":
        gridFile = "4x5"
    elif config["Res"] == "2.0x2.5":
        gridFile = "2x25"
    elif config["Res"] == "0.5x0.625":
        gridFile = "05x0625"
    elif config["Res"] == "0.25x0.3125":
        gridFile = "025x03125"

    s3_hd_path = (
        f"HEMCO/CH4/v2024-07/HEMCO_SA_Output/HEMCO_sa_diagnostics.{gridFile}.2023.nc"
    )
    HemcoDiagFile = os.path.join(config["DataPath"], s3_hd_path)
    target_dir = os.path.dirname(HemcoDiagFile)

    # Check if the file already exists locally
    if not os.path.exists(HemcoDiagFile):
        # If not, download it
        os.makedirs(target_dir, exist_ok=True)
        s3.download_file(bucket, s3_hd_path, HemcoDiagFile)
        print(f"File {HemcoDiagFile} downloaded successfully.")
    else:
        print(f"File {HemcoDiagFile} already exists locally. Skipping download.")<|MERGE_RESOLUTION|>--- conflicted
+++ resolved
@@ -31,19 +31,13 @@
         gridDir = "0.5x0.625"
         gridFile = "05x0625"
     elif config["Res"] == "0.25x0.3125":
-<<<<<<< HEAD
         gridDir= "0.25x0.3125"
         gridFile= "025x03125"
     elif config["Res"] == "0.125x0.15625":
         gridDir= "0.125x0.15625"
         gridFile= "0125x015625"
-        
-=======
-        gridDir = "0.25x0.3125"
-        gridFile = "025x03125"
 
     # determine the path to the landcover file
->>>>>>> 573f4a4b
     if len(config["RegionID"]) == 2:
         s3_lc_path = f"GEOS_{gridDir}_{config['RegionID']}/{metDir}/{constYr}/01/{config['Met']}.{constYr}0101.CN.{gridFile}.{config['RegionID']}.{LandCoverFileExtension}"
     else:
