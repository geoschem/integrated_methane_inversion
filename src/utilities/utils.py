--- conflicted
+++ resolved
@@ -48,39 +48,4 @@
         if results.returncode == 0
         else results
     )
-<<<<<<< HEAD
-    print(output)
-
-
-def download_hemcodiags_files(config):
-    """
-    Download global hemco diagnostics files from s3 given the config file
-    """
-    DataPath = "/home/ubuntu/ExtData"
-
-    if config["Res"] == "4.0x5.0":
-        gridFile = "4x5"
-    elif config["Res"] == "2.0x2.5":
-        gridFile = "2x25"
-    elif config["Res"] == "0.5x0.625":
-        gridFile = "05x0625"
-    elif config["Res"] == "0.25x0.3125":
-        gridFile = "025x03125"
-    elif config["Res"] == "0.125x0.15625":
-        gridFile = "0125x015625"
-
-    HemcoDiagFile = f"{DataPath}/HEMCO/CH4/v2023-04/HEMCO_SA_Output/HEMCO_sa_diagnostics.{gridFile}.20190101.nc"
-    s3_hd_path = f"s3://gcgrid/HEMCO/CH4/v2023-04/HEMCO_SA_Output/HEMCO_sa_diagnostics.{gridFile}.20190101.nc"
-
-    # run the aws command to download the files
-    command = f"aws s3 cp --request-payer=requester {s3_hd_path} {HemcoDiagFile}"
-    results = subprocess.run(command.split(), capture_output=True, text=True)
-
-    output = (
-        "Successfully downloaded hemco diags files"
-        if results.returncode == 0
-        else results
-    )
-=======
->>>>>>> dea0efeb
     print(output)