--- conflicted
+++ resolved
@@ -86,11 +86,8 @@
     "JacobianCPUs",
     "RequestedTime",
     "SchedulerPartition",
-<<<<<<< HEAD
     "KalmanMode",
-=======
     "S3Upload",
->>>>>>> 10a61a39
 ]
 
 # dict of variables that are required if another variable is set to true 
@@ -105,8 +102,7 @@
     "NumberOfElements",
 ]
 conditional_dict["PrecomputedJacobian"] = ["ReferenceRunDir"]
-
-S3UploadVars = [
+conditional_dict["S3Upload"] = [
     "S3UploadPath",
     "S3UploadFiles",
 ]
@@ -116,21 +112,11 @@
     config = yaml.load(open(config_path), Loader=yaml.FullLoader)
     inputted_config = config.keys()
 
-<<<<<<< HEAD
     # require additional variables if conditional dict key is set to true
     for key in conditional_dict.keys():
         if config[key]:
             config_required = config_required + conditional_dict[key]
 
-=======
-    # only require clustering vars if reduced dimension state vector is true
-    if config["ReducedDimensionStateVector"]:
-        config_required = config_required + clustering_vars
-    if config["S3Upload"]:
-        config_required = config_required + S3UploadVars
-        
-        
->>>>>>> 10a61a39
     # update required vars based on system
     if config["isAWS"]:
         required_vars = config_required + config_required_aws
