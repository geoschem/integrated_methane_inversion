import sys
import yaml

"""
A simple utility script that tests whether all required IMI variables are present 
in the yaml config file given. Exits 1 if there are missing variables
Arguments
    config_path   [String]   : path to yaml config file
"""
# ************ Add required config variables to the corresponding list **************

# variables only required by AWS
config_required_aws = [
    "CondaFile",
]

# variables only required by local cluster
config_required_local_cluster = [
    "DataPathTROPOMI",
    "GEOSChemEnv",
]

# variables required on all systems
config_required = [
    "RunName",
    "isAWS",
    "UseSlurm",
    "SafeMode",
    "S3Upload",
    "StartDate",
    "EndDate",
    "SpinupMonths",
    "BlendedTROPOMI",
    "isRegional",
    "RegionID",
    "LonMin",
    "LonMax",
    "LatMin",
    "LatMax",
    "KalmanMode",
    "CreateAutomaticRectilinearStateVectorFile",
    "nBufferClusters",
    "BufferDeg",
    "LandThreshold",
    "OffshoreEmisThreshold",
    "PointSourceDatasets",
    "ReducedDimensionStateVector",
    "StateVectorFile",
    "ShapeFile",
    "PriorError",
    "ObsError",
    "Gamma",
    "PrecomputedJacobian",
    "Res",
    "Met",
    "RunSetup",
    "SetupTemplateRundir",
    "SetupSpinupRun",
    "SetupJacobianRuns",
    "SetupInversion",
    "SetupPosteriorRun",
    "DoPriorEmis",
    "DoSpinup",
    "ReDoJacobian",
    "DoJacobian",
    "DoInversion",
    "DoPosterior",
    "DoPreview",
    "DOFSThreshold",
    "RequestedMemory",
    "RequestedCPUs",
    "RequestedTime",
    "SchedulerPartition",
    "MaxSimultaneousRuns",
    "NumJacobianRuns",
    "PerturbValue",
    "UseEmisSF",
    "UseOHSF",
    "HourlyCH4",
    "PLANEFLIGHT",
    "GOSAT",
    "TCCON",
    "AIRS",
    "OutputPath",
    "DataPath",
    "CondaEnv",
    "RestartDownload",
    "RestartFilePrefix",
    "RestartFilePreviewPrefix",
    "BCpath",
    "BCversion",
    "PreviewDryRun",
    "SpinupDryrun",
    "ProductionDryRun",
    "PosteriorDryRun",
    "BCdryrun",
<<<<<<< HEAD
=======
    "SimulationMemory",
    "SimulationCPUs",
    "JacobianMemory",
    "JacobianCPUs",
    "RequestedTime",
    "SchedulerPartition",
    "KalmanMode",
    "S3Upload",
    "LognormalErrors"
>>>>>>> b3d62aa0
]

# dict of variables that are required if another variable is set to true 
# For example UpdateFreqDays is only required if KalmanMode is set to true
conditional_dict = {}
conditional_dict["KalmanMode"] = [
    "UpdateFreqDays",
    "NudgeFactor",
    "DynamicKFClustering"
]
conditional_dict["ReducedDimensionStateVector"] = [
    "ClusteringMethod",
    "NumberOfElements",
]
conditional_dict["PrecomputedJacobian"] = ["ReferenceRunDir"]
conditional_dict["S3Upload"] = [
    "S3UploadPath",
    "S3UploadFiles",
]
conditional_dict["OptimizeBCs"] = ["PerturbValueBCs", "PriorErrorBCs"]
conditional_dict["LognormalErrors"] = ["PriorErrorBufferElements"]
conditional_dict["OptimizeOH"] = ["PerturbValueOH", "PriorErrorOH"]

def raise_error_message(var):
    """
    Description: raise an error message about missing config variable
    """    
    message = (
        "Error: Missing input variable: "
        + var
        + ". Please add to config.yml file."
        + "\n More information on config variables are available at:"
        + "https://imi.readthedocs.io/en/latest/getting-started/imi-config-file.html"
    )
    raise ValueError(message)


if __name__ == "__main__":
    config_path = sys.argv[1]
    config = yaml.load(open(config_path), Loader=yaml.FullLoader)
    inputted_config = config.keys()

    # require additional variables if conditional dict key is set to true
    for key in conditional_dict.keys():
        if key not in inputted_config:
            raise_error_message(key)
        elif config[key]:
            config_required = config_required + conditional_dict[key]

    # update required vars based on system
    if config["isAWS"]:
        required_vars = config_required + config_required_aws
    else:
        required_vars = config_required + config_required_local_cluster

    missing_input_vars = [x for x in required_vars if x not in inputted_config]
    for var in missing_input_vars:
        raise_error_message(var)

    if len(missing_input_vars) > 0:
        sys.exit(1)<|MERGE_RESOLUTION|>--- conflicted
+++ resolved
@@ -94,18 +94,7 @@
     "ProductionDryRun",
     "PosteriorDryRun",
     "BCdryrun",
-<<<<<<< HEAD
-=======
-    "SimulationMemory",
-    "SimulationCPUs",
-    "JacobianMemory",
-    "JacobianCPUs",
-    "RequestedTime",
-    "SchedulerPartition",
-    "KalmanMode",
-    "S3Upload",
     "LognormalErrors"
->>>>>>> b3d62aa0
 ]
 
 # dict of variables that are required if another variable is set to true 
