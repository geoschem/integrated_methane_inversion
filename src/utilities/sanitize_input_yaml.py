--- conflicted
+++ resolved
@@ -36,11 +36,8 @@
     "nBufferClusters",
     "BufferDeg",
     "LandThreshold",
-<<<<<<< HEAD
     "OffshoreEmisThreshold",
-=======
     "ReducedDimensionStateVector",
->>>>>>> 1b20bae7
     "StateVectorFile",
     "ShapeFile",
     "PriorError",
