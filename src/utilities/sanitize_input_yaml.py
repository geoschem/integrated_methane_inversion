--- conflicted
+++ resolved
@@ -84,11 +84,8 @@
     "JacobianMemory",
     "JacobianCPUs",
     "RequestedTime",
-<<<<<<< HEAD
+    "SchedulerPartition",
     "KalmanMode",
-=======
-    "SchedulerPartition",
->>>>>>> 2ff72656
 ]
 
 # dict of variables that are required if another variable is set to true 
