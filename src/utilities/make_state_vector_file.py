import numpy as np
import xarray as xr
from sklearn.cluster import KMeans
import yaml


def get_grid_bounds(land_cover_pth):
    """
    Get the lat/lon bounds of the grid window for the inversion.
    The land cover file path specifies the window.
    """

    land_cover = xr.load_dataset(land_cover_pth)
    minLat_allowed = np.min(land_cover.lat.values)
    maxLat_allowed = np.max(land_cover.lat.values)
    minLon_allowed = np.min(land_cover.lon.values)
    maxLon_allowed = np.max(land_cover.lon.values)

    return minLat_allowed, maxLat_allowed, minLon_allowed, maxLon_allowed


def check_grid_compatibility(lat_min, lat_max, lon_min, lon_max, land_cover_pth):
    """
    Check whether input lat/lon bounds are compatible with (contained within) the regional grid window.
    The land cover file path specifies the window.
    """

    (
        minLat_allowed,
        maxLat_allowed,
        minLon_allowed,
        maxLon_allowed,
    ) = get_grid_bounds(land_cover_pth)

    if (
        lat_min < minLat_allowed
        or lat_max > maxLat_allowed
        or lon_min < minLon_allowed
        or lon_max > maxLon_allowed
    ):
        compatible = False
    else:
        compatible = True

    return compatible


def make_state_vector_file(
    config_path,
    land_cover_pth,
    hemco_diag_pth,
    save_pth,
):
    """
    Generates the state vector file for an analytical inversion.

    Arguments
        config_path    [str]   : Path to configuration file
        land_cover_pth [str]   : Path to land cover file
        hemco_diag_pth [str]   : Path to initial HEMCO diagnostics file
        save_pth       [str]   : Where to save the state vector file

    Returns
        ds_statevector []     : xarray dataset containing state vector field formatted for HEMCO

    Notes
        - Land cover file looks like 'GEOSFP.20200101.CN.025x03125.NA.nc' (or 0.5-deg equivalent)
        - HEMCO diags file needs to be global, is used to include offshore emissions in state vector
        - Land cover file and HEMCO diags file need to have the same grid resolution
    """

    # Get config
    config = yaml.load(open(config_path), Loader=yaml.FullLoader)
    lat_min = config["LatMin"]
    lat_max = config["LatMax"]
    lon_min = config["LonMin"]
    lon_max = config["LonMax"]
    is_regional=config["isRegional"]
    buffer_deg = config["BufferDeg"]
    land_threshold = config["LandThreshold"]
    emis_threshold = config["OffshoreEmisThreshold"]
    k_buffer_clust = config["nBufferClusters"]

    # Load land cover data and HEMCO diagnostics
    lc = xr.load_dataset(land_cover_pth)
    hd = xr.load_dataset(hemco_diag_pth)

    # Require hemco diags on same global grid as land cover map
    if np.abs(lc.lon.values - hd.lon.values).max() != 0: #JDE add a check
        hd["lon"] = hd["lon"] - 0.03125  # initially offset by 0.03125 degrees

    # Select / group fields together based on land and ice threshold, above threshold is set to NaN
    lc = (lc["FRLAKE"] + lc["FRLAND"].where(lc["FRLAND"]>0.01,drop=True) + lc["FRLANDIC"].where(lc["FRLANDIC"] < 0.1,drop=True)).drop("time").squeeze()
    # lc = (lc["FRLAKE"] + lc["FRLAND"] + lc["FRLANDIC"]).drop("time").squeeze()
    hd = (hd["EmisCH4_Oil"] + hd["EmisCH4_Gas"]).drop("time").squeeze()

    # Check compatibility of region of interest
    if is_regional:
       compatible = check_grid_compatibility(
           lat_min, lat_max, lon_min, lon_max, land_cover_pth
       )
       if not compatible:
           raise ValueError(
               "Region of interest not contained within selected RegionID; see config.yml)."
           )

    # For global inversions exclude Antarctica and limit max_lat to avoid
    # HEMCO error when reading netCDF file
    if not is_regional:
        lat_max = 88.0
        lat_min = -60.0

    # Define bounds of inversion domain
    (
        minLat_allowed,
        maxLat_allowed,
        minLon_allowed,
        maxLon_allowed,
    ) = get_grid_bounds(land_cover_pth)
    lon_min_inv_domain = np.max([lon_min - buffer_deg, minLon_allowed])
    lon_max_inv_domain = np.min([lon_max + buffer_deg, maxLon_allowed])
    lat_min_inv_domain = np.max([lat_min - buffer_deg, minLat_allowed])
    lat_max_inv_domain = np.min([lat_max + buffer_deg, maxLat_allowed])

    # Subset inversion domain for land cover and hemco diagnostics fields
    lc = lc.isel(lon=lc.lon >= lon_min_inv_domain, lat=lc.lat >= lat_min_inv_domain)
    lc = lc.isel(lon=lc.lon <= lon_max_inv_domain, lat=lc.lat <= lat_max_inv_domain)
    hd = hd.isel(lon=hd.lon >= lon_min_inv_domain, lat=hd.lat >= lat_min_inv_domain)
    hd = hd.isel(lon=hd.lon <= lon_max_inv_domain, lat=hd.lat <= lat_max_inv_domain)

    # Initialize state vector from land cover, replacing all values with NaN (to be filled later)
   # statevector = lc.where(lc == -9999.0)
    statevector = lc.copy(deep = True)
    statevector[:] = np.nan

    # Set pixels in buffer areas to 0
    if is_regional:
        statevector[:, (statevector.lon < lon_min) | (statevector.lon > lon_max)] = 0
        statevector[(statevector.lat < lat_min) | (statevector.lat > lat_max), :] = 0

    # Also set pixels over water to 0, unless there are offshore emissions
    if land_threshold > 0:
        # Where there is neither land nor emissions, replace with 0
        land = lc.where((lc > land_threshold) | (hd > emis_threshold))
        statevector.values[land.isnull().values] = 0

    # Fill in the remaining NaNs with state vector element values
    statevector.values[statevector.isnull().values] = np.arange(
        1, statevector.isnull().sum() + 1
    )[::-1]

    # Assign buffer pixels (the remaining 0's) to state vector
    # -------------------------------------------------------------------------
    if is_regional:
        buffer_area = statevector.values == 0

        # Get image coordinates of all pixels in buffer area
        irows = np.arange(buffer_area.shape[0])
        icols = np.arange(buffer_area.shape[1])
        irows = np.transpose(np.tile(irows, (len(icols), 1)))
        icols = np.tile(icols, (len(irows), 1))
        irows_good = irows[buffer_area > 0]
        icols_good = icols[buffer_area > 0]
        coords = [[icols_good[j], irows_good[j]] for j in range(len(irows_good))]

        # K-means
        X = np.array(coords)
        kmeans = KMeans(n_clusters=k_buffer_clust, random_state=0).fit(X)

        # Assign pixels to state vector
<<<<<<< HEAD
=======
        # -------------------------------------------------------------------------
>>>>>>> 77ed8453
        highres_statevector_max = np.nanmax(statevector.values)
        n_rows = statevector.shape[0]
        n_cols = statevector.shape[1]
        for r in range(n_rows):
            for c in range(n_cols):
                if statevector[r, c].values == 0:
                    statevector[r, c] = (
                        kmeans.predict([[c, r]])[0] + 1 + highres_statevector_max
                    )
<<<<<<< HEAD
    # -------------------------------------------------------------------------
=======
        # -------------------------------------------------------------------------
>>>>>>> 77ed8453

    # Make dataset
    da_statevector = statevector.copy()
    ds_statevector = da_statevector.to_dataset(name="StateVector")

    # Add attribute metadata
    ds_statevector.lat.attrs["units"] = "degrees_north"
    ds_statevector.lat.attrs["long_name"] = "Latitude"
    ds_statevector.lon.attrs["units"] = "degrees_east"
    ds_statevector.lon.attrs["long_name"] = "Longitude"
    ds_statevector.StateVector.attrs["units"] = "none"
    ds_statevector.StateVector.attrs["missing_value"] = -9999
    ds_statevector.StateVector.attrs["_FillValue"] = -9999

    # Save
    if save_pth is not None:
        print("Saving file {}".format(save_pth))
        ds_statevector.to_netcdf(
            save_pth,
            encoding={
                v: {"zlib": True, "complevel": 9} for v in ds_statevector.data_vars
            },
        )

    return ds_statevector


if __name__ == "__main__":
    import sys

    config_path = sys.argv[1]
    land_cover_pth = sys.argv[2]
    hemco_diag_pth = sys.argv[3]
    save_pth = sys.argv[4]

    make_state_vector_file(
        config_path,
        land_cover_pth,
        hemco_diag_pth,
        save_pth,
    )<|MERGE_RESOLUTION|>--- conflicted
+++ resolved
@@ -168,10 +168,7 @@
         kmeans = KMeans(n_clusters=k_buffer_clust, random_state=0).fit(X)
 
         # Assign pixels to state vector
-<<<<<<< HEAD
-=======
-        # -------------------------------------------------------------------------
->>>>>>> 77ed8453
+        # ---------------------------------------------------------------------
         highres_statevector_max = np.nanmax(statevector.values)
         n_rows = statevector.shape[0]
         n_cols = statevector.shape[1]
@@ -181,11 +178,7 @@
                     statevector[r, c] = (
                         kmeans.predict([[c, r]])[0] + 1 + highres_statevector_max
                     )
-<<<<<<< HEAD
-    # -------------------------------------------------------------------------
-=======
-        # -------------------------------------------------------------------------
->>>>>>> 77ed8453
+        # ---------------------------------------------------------------------
 
     # Make dataset
     da_statevector = statevector.copy()
