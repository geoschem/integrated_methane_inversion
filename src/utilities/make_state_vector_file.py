import numpy as np
import xarray as xr
from sklearn.cluster import KMeans
import yaml


def get_grid_bounds(land_cover_pth):
    """
    Get the lat/lon bounds of the grid window for the inversion.
    The land cover file path specifies the window.
    """

    land_cover = xr.load_dataset(land_cover_pth)
    minLat_allowed = np.min(land_cover.lat.values)
    maxLat_allowed = np.max(land_cover.lat.values)
    minLon_allowed = np.min(land_cover.lon.values)
    maxLon_allowed = np.max(land_cover.lon.values)

    return minLat_allowed, maxLat_allowed, minLon_allowed, maxLon_allowed


def check_grid_compatibility(lat_min, lat_max, lon_min, lon_max, land_cover_pth):
    """
    Check whether input lat/lon bounds are compatible with (contained within) the regional grid window.
    The land cover file path specifies the window.
    """

    (
        minLat_allowed,
        maxLat_allowed,
        minLon_allowed,
        maxLon_allowed,
    ) = get_grid_bounds(land_cover_pth)

    if (
        lat_min < minLat_allowed
        or lat_max > maxLat_allowed
        or lon_min < minLon_allowed
        or lon_max > maxLon_allowed
    ):
        compatible = False
    else:
        compatible = True

    return compatible

def cluster_buffer_elements(data, num_clusters, offset):
    """
    Description:
        Cluster all 0 valued elements in dataarray into desired num clusters
    arguments:
        data       [][]dataarray : xarrray sensitivity data
        num_clusters         int : number of labels to assign data to
        offset              bool : offset labels by this integer value
    Returns:       [][]dataarray : labeled data
    """
    # Get the latitude and longitude coordinates as separate arrays
    latitudes = data.coords["lat"].values
    longitudes = data.coords["lon"].values
    
    data_copy = data.copy()

    # Get the sensitivity values as a 1D array
    Z = data.values.flatten()
    # labels shape for later
    # labels = np.zeros(Z.shape)
    valid_indices = np.where(Z == 0)[0] 

    # Flatten the latitude and longitude arrays into a 2D grid
    # only keeping valid indices
    X, Y = np.meshgrid(longitudes, latitudes)
    X = X.flatten()[valid_indices]
    Y = Y.flatten()[valid_indices]
    
    # Stack the X, Y, and Z arrays to create a (n_samples, n_features) array
    features = np.column_stack((X, Y))

    # Cluster the features using KMeans
    # Mini-Batch k-means is much faster, but with less accuracy
    kmeans = KMeans(n_clusters=num_clusters, random_state=0)

    cluster_labels = kmeans.fit_predict(features)

    # fill labels on corresponding valid indices of label array
    # adjust labels by offset + 1
    Z[valid_indices] = cluster_labels + offset + 1

    # reconstruct 2D grid
    # cluster_labels = Z.reshape(data.shape)
    data_copy.values = Z.reshape(data.shape)
    return data_copy


def make_state_vector_file(
    config_path,
    land_cover_pth,
    hemco_diag_pth,
    save_pth,
):
    """
    Generates the state vector file for an analytical inversion.

    Arguments
        config_path    [str]   : Path to configuration file
        land_cover_pth [str]   : Path to land cover file
        hemco_diag_pth [str]   : Path to initial HEMCO diagnostics file
        save_pth       [str]   : Where to save the state vector file

    Returns
        ds_statevector []     : xarray dataset containing state vector field formatted for HEMCO

    Notes
        - Land cover file looks like 'GEOSFP.20200101.CN.025x03125.NA.nc' (or 0.5-deg equivalent)
        - HEMCO diags file needs to be global, is used to include offshore emissions in state vector
        - Land cover file and HEMCO diags file need to have the same grid resolution
    """

    # Get config
    config = yaml.load(open(config_path), Loader=yaml.FullLoader)
    lat_min = config["LatMin"]
    lat_max = config["LatMax"]
    lon_min = config["LonMin"]
    lon_max = config["LonMax"]
    is_regional=config["isRegional"]
    buffer_deg = config["BufferDeg"]
    land_threshold = config["LandThreshold"]
    emis_threshold = config["OffshoreEmisThreshold"]
    k_buffer_clust = config["nBufferClusters"]

    # Load land cover data and HEMCO diagnostics
    lc = xr.load_dataset(land_cover_pth)
    hd = xr.load_dataset(hemco_diag_pth)

    # Require hemco diags on same global grid as land cover map
<<<<<<< HEAD
    if np.abs(lc.lon.values - hd.lon.values).max() != 0: #JDE add a check
        hd["lon"] = hd["lon"] - 0.03125  # initially offset by 0.03125 degrees
=======
    # TODO remove this offset once the HEMCO standalone files 
    # are regenerated with recent bugfix that corrects the offset
    if config["Res"] == "0.25x0.3125":
             hd["lon"] = hd["lon"] - 0.03125
    elif config["Res"] == "0.5x0.625":
             hd["lon"] = hd["lon"] - 0.0625
>>>>>>> 0d0b57fc

    # Select / group fields together based on land and ice threshold, above threshold is set to NaN
    lc = (lc["FRLAKE"] + lc["FRLAND"].where(lc["FRLAND"]>0.01,drop=True) + lc["FRLANDIC"].where(lc["FRLANDIC"] < 0.1,drop=True)).drop("time").squeeze()
    # lc = (lc["FRLAKE"] + lc["FRLAND"] + lc["FRLANDIC"]).drop("time").squeeze()
    hd = (hd["EmisCH4_Oil"] + hd["EmisCH4_Gas"]).drop("time").squeeze()

    # Check compatibility of region of interest
    if is_regional:
       compatible = check_grid_compatibility(
           lat_min, lat_max, lon_min, lon_max, land_cover_pth
       )
       if not compatible:
           raise ValueError(
               "Region of interest not contained within selected RegionID; see config.yml)."
           )

    # For global inversions exclude Antarctica and limit max_lat to avoid
    # HEMCO error when reading netCDF file
    if not is_regional:
        lat_max = 88.0
        lat_min = -60.0

    # Define bounds of inversion domain
    (
        minLat_allowed,
        maxLat_allowed,
        minLon_allowed,
        maxLon_allowed,
    ) = get_grid_bounds(land_cover_pth)
    lon_min_inv_domain = np.max([lon_min - buffer_deg, minLon_allowed])
    lon_max_inv_domain = np.min([lon_max + buffer_deg, maxLon_allowed])
    lat_min_inv_domain = np.max([lat_min - buffer_deg, minLat_allowed])
    lat_max_inv_domain = np.min([lat_max + buffer_deg, maxLat_allowed])

    # Subset inversion domain for land cover and hemco diagnostics fields
    lc = lc.isel(lon=lc.lon >= lon_min_inv_domain, lat=lc.lat >= lat_min_inv_domain)
    lc = lc.isel(lon=lc.lon <= lon_max_inv_domain, lat=lc.lat <= lat_max_inv_domain)
    hd = hd.isel(lon=hd.lon >= lon_min_inv_domain, lat=hd.lat >= lat_min_inv_domain)
    hd = hd.isel(lon=hd.lon <= lon_max_inv_domain, lat=hd.lat <= lat_max_inv_domain)

    # Initialize state vector from land cover, replacing all values with NaN (to be filled later)
   # statevector = lc.where(lc == -9999.0)
    statevector = lc.copy(deep = True)
    statevector[:] = np.nan

    # Set pixels in buffer areas to 0
    if is_regional:
        statevector[:, (statevector.lon < lon_min) | (statevector.lon > lon_max)] = 0
        statevector[(statevector.lat < lat_min) | (statevector.lat > lat_max), :] = 0

    # Also set pixels over water to 0, unless there are offshore emissions
    if land_threshold > 0:
        # Where there is neither land nor emissions, replace with 0
        land = lc.where((lc > land_threshold) | (hd > emis_threshold))
        statevector.values[land.isnull().values] = 0

    # Fill in the remaining NaNs with state vector element values
    statevector.values[statevector.isnull().values] = np.arange(
        1, statevector.isnull().sum() + 1
    )[::-1]

    # Assign buffer pixels (the remaining 0's) to state vector
    # -------------------------------------------------------------------------
<<<<<<< HEAD
    if is_regional:
        buffer_area = statevector.values == 0

        # Get image coordinates of all pixels in buffer area
        irows = np.arange(buffer_area.shape[0])
        icols = np.arange(buffer_area.shape[1])
        irows = np.transpose(np.tile(irows, (len(icols), 1)))
        icols = np.tile(icols, (len(irows), 1))
        irows_good = irows[buffer_area > 0]
        icols_good = icols[buffer_area > 0]
        coords = [[icols_good[j], irows_good[j]] for j in range(len(irows_good))]

        # K-means
        X = np.array(coords)
        kmeans = KMeans(n_clusters=k_buffer_clust, random_state=0).fit(X)

        # Assign pixels to state vector
        # ---------------------------------------------------------------------
        highres_statevector_max = np.nanmax(statevector.values)
        n_rows = statevector.shape[0]
        n_cols = statevector.shape[1]
        for r in range(n_rows):
            for c in range(n_cols):
                if statevector[r, c].values == 0:
                    statevector[r, c] = (
                        kmeans.predict([[c, r]])[0] + 1 + highres_statevector_max
                    )
        # ---------------------------------------------------------------------
=======
    statevector = cluster_buffer_elements(statevector, k_buffer_clust, statevector.max().item())
    # -------------------------------------------------------------------------
>>>>>>> 0d0b57fc

    # Make dataset
    da_statevector = statevector.copy()
    ds_statevector = da_statevector.to_dataset(name="StateVector")

    # Add attribute metadata
    ds_statevector.lat.attrs["units"] = "degrees_north"
    ds_statevector.lat.attrs["long_name"] = "Latitude"
    ds_statevector.lon.attrs["units"] = "degrees_east"
    ds_statevector.lon.attrs["long_name"] = "Longitude"
    ds_statevector.StateVector.attrs["units"] = "none"
    ds_statevector.StateVector.attrs["missing_value"] = -9999
    ds_statevector.StateVector.attrs["_FillValue"] = -9999

    # Save
    if save_pth is not None:
        print("Saving file {}".format(save_pth))
        ds_statevector.to_netcdf(
            save_pth,
            encoding={
                v: {"zlib": True, "complevel": 9} for v in ds_statevector.data_vars
            },
        )

    return ds_statevector


if __name__ == "__main__":
    import sys

    config_path = sys.argv[1]
    land_cover_pth = sys.argv[2]
    hemco_diag_pth = sys.argv[3]
    save_pth = sys.argv[4]

    make_state_vector_file(
        config_path,
        land_cover_pth,
        hemco_diag_pth,
        save_pth,
    )<|MERGE_RESOLUTION|>--- conflicted
+++ resolved
@@ -132,17 +132,13 @@
     hd = xr.load_dataset(hemco_diag_pth)
 
     # Require hemco diags on same global grid as land cover map
-<<<<<<< HEAD
     if np.abs(lc.lon.values - hd.lon.values).max() != 0: #JDE add a check
-        hd["lon"] = hd["lon"] - 0.03125  # initially offset by 0.03125 degrees
-=======
-    # TODO remove this offset once the HEMCO standalone files 
-    # are regenerated with recent bugfix that corrects the offset
-    if config["Res"] == "0.25x0.3125":
-             hd["lon"] = hd["lon"] - 0.03125
-    elif config["Res"] == "0.5x0.625":
-             hd["lon"] = hd["lon"] - 0.0625
->>>>>>> 0d0b57fc
+        # TODO remove this offset once the HEMCO standalone files 
+        # are regenerated with recent bugfix that corrects the offset
+        if config["Res"] == "0.25x0.3125":
+            hd["lon"] = hd["lon"] - 0.03125
+        elif config["Res"] == "0.5x0.625":
+            hd["lon"] = hd["lon"] - 0.0625
 
     # Select / group fields together based on land and ice threshold, above threshold is set to NaN
     lc = (lc["FRLAKE"] + lc["FRLAND"].where(lc["FRLAND"]>0.01,drop=True) + lc["FRLANDIC"].where(lc["FRLANDIC"] < 0.1,drop=True)).drop("time").squeeze()
@@ -206,39 +202,8 @@
 
     # Assign buffer pixels (the remaining 0's) to state vector
     # -------------------------------------------------------------------------
-<<<<<<< HEAD
     if is_regional:
-        buffer_area = statevector.values == 0
-
-        # Get image coordinates of all pixels in buffer area
-        irows = np.arange(buffer_area.shape[0])
-        icols = np.arange(buffer_area.shape[1])
-        irows = np.transpose(np.tile(irows, (len(icols), 1)))
-        icols = np.tile(icols, (len(irows), 1))
-        irows_good = irows[buffer_area > 0]
-        icols_good = icols[buffer_area > 0]
-        coords = [[icols_good[j], irows_good[j]] for j in range(len(irows_good))]
-
-        # K-means
-        X = np.array(coords)
-        kmeans = KMeans(n_clusters=k_buffer_clust, random_state=0).fit(X)
-
-        # Assign pixels to state vector
-        # ---------------------------------------------------------------------
-        highres_statevector_max = np.nanmax(statevector.values)
-        n_rows = statevector.shape[0]
-        n_cols = statevector.shape[1]
-        for r in range(n_rows):
-            for c in range(n_cols):
-                if statevector[r, c].values == 0:
-                    statevector[r, c] = (
-                        kmeans.predict([[c, r]])[0] + 1 + highres_statevector_max
-                    )
-        # ---------------------------------------------------------------------
-=======
-    statevector = cluster_buffer_elements(statevector, k_buffer_clust, statevector.max().item())
-    # -------------------------------------------------------------------------
->>>>>>> 0d0b57fc
+        statevector = cluster_buffer_elements(statevector, k_buffer_clust, statevector.max().item())
 
     # Make dataset
     da_statevector = statevector.copy()
