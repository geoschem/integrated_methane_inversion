import numpy as np
import xarray as xr
from sklearn.cluster import KMeans


def get_nested_grid_bounds(land_cover_pth):
    """
    Get the lat/lon bounds of the nested grid window for the inversion.
<<<<<<< HEAD
    The land cover file specifies the window.
    """

=======
    The land cover file path specifies the window.
    """
        
>>>>>>> 2cab176b
    land_cover = xr.load_dataset(land_cover_pth)
    minLat_allowed = np.min(land_cover.lat.values)
    maxLat_allowed = np.max(land_cover.lat.values)
    minLon_allowed = np.min(land_cover.lon.values)
    maxLon_allowed = np.max(land_cover.lon.values)

    return minLat_allowed, maxLat_allowed, minLon_allowed, maxLon_allowed


def check_nested_grid_compatibility(lat_min, lat_max, lon_min, lon_max, land_cover_pth):
    """
    Check whether input lat/lon bounds are compatible with (contained within) the nested grid window.
<<<<<<< HEAD
    The land cover file specifies the window.
=======
    The land cover file path specifies the window.
>>>>>>> 2cab176b
    """

    (
        minLat_allowed,
        maxLat_allowed,
        minLon_allowed,
        maxLon_allowed,
    ) = get_nested_grid_bounds(land_cover_pth)

    if (
        lat_min < minLat_allowed
        or lat_max > maxLat_allowed
        or lon_min < minLon_allowed
        or lon_max > maxLon_allowed
    ):
        compatible = False
    else:
        compatible = True

    return compatible


def make_state_vector_file(
    land_cover_pth,
    save_pth,
    lat_min,
    lat_max,
    lon_min,
    lon_max,
    buffer_deg=5,
    land_threshold=0.25,
    k_buffer_clust=8,
):
    """
    Generates the state vector file for an analytical inversion.

    Arguments
        land_cover_pth [str]   : Path to land cover file
        save_pth       [str]   : Where to save the state vector file
        lat_min        [float] : Minimum latitude
        lat_max        [float] : Maximum latitude
        lon_min        [float] : Minimum longitude
        lon_max        [float] : Maximum longitude
        buffer_deg     [float] : Width of k-means buffer area in degrees
        land_threshold [float] : Minimum land fraction to include pixel as a state vector element
        k_buffer_clust [int]   : Number of buffer clusters for k-means

    Returns
        ds_statevector []     : xarray dataset containing state vector field formatted for HEMCO

    Notes
        - Land cover file looks like 'GEOSFP.20200101.CN.025x03125.NA.nc'
    """

    # Load land cover data
    lc = xr.load_dataset(land_cover_pth)

    # Group fields together
    lc = (lc["FRLAKE"] + lc["FRLAND"] + lc["FRLANDIC"]).drop("time").squeeze()

    # Check compatibility of region of interest with nesting window
    compatible = check_nested_grid_compatibility(
        lat_min, lat_max, lon_min, lon_max, land_cover_pth
    )
    if not compatible:
        raise ValueError(
<<<<<<< HEAD
            "Region of interest not contained within selected NestedRegion (AS, EU, etc. - see config.yml)."
=======
            "Region of interest not contained within selected NestedRegion; see config.yml)."
>>>>>>> 2cab176b
        )

    # Define bounds of inversion domain
    (
        minLat_allowed,
        maxLat_allowed,
        minLon_allowed,
        maxLon_allowed,
    ) = get_nested_grid_bounds(land_cover_pth)
    lon_min_inv_domain = np.max([lon_min - buffer_deg, minLon_allowed])
    lon_max_inv_domain = np.min([lon_max + buffer_deg, maxLon_allowed])
    lat_min_inv_domain = np.max([lat_min - buffer_deg, minLat_allowed])
    lat_max_inv_domain = np.min([lat_max + buffer_deg, maxLat_allowed])

    # Subset inversion domain using land cover file
    lc = lc.isel(lon=lc.lon >= lon_min_inv_domain, lat=lc.lat >= lat_min_inv_domain)
    lc = lc.isel(lon=lc.lon <= lon_max_inv_domain, lat=lc.lat <= lat_max_inv_domain)

    # Replace all values with NaN (to be filled later)
    statevector = lc.where(lc == -9999.0)

    # Set pixels in buffer areas to 0
    statevector[:, (statevector.lon < lon_min) | (statevector.lon > lon_max)] = 0
    statevector[(statevector.lat < lat_min) | (statevector.lat > lat_max), :] = 0

    # Also set pixels over water to 0
    if land_threshold:
        # Where there is no land, replace with 0
        land = lc.where(lc > land_threshold)
        statevector.values[land.isnull().values] = 0

    # Fill in the remaining NaNs with state vector element values
    statevector.values[statevector.isnull().values] = np.arange(
        1, statevector.isnull().sum() + 1
    )[::-1]

    # Now set pixels over water to missing_value = -9999
    if land_threshold:
        # First, where there is no land, replace with NaN
        statevector = statevector.where(lc > land_threshold)
        # Fill with missing_value = -9999
        statevector.values[statevector.isnull().values] = -9999

    # Assign buffer pixels (the remaining 0's) to state vector
    # -------------------------------------------------------------------------
    buffer_area = statevector.values == 0

    # Get image coordinates of all pixels in buffer area
    irows = np.arange(buffer_area.shape[0])
    icols = np.arange(buffer_area.shape[1])
    irows = np.transpose(np.tile(irows, (len(icols), 1)))
    icols = np.tile(icols, (len(irows), 1))
    irows_good = irows[buffer_area > 0]
    icols_good = icols[buffer_area > 0]
    coords = [[icols_good[j], irows_good[j]] for j in range(len(irows_good))]

    # K-means
    X = np.array(coords)
    kmeans = KMeans(n_clusters=k_buffer_clust, random_state=0).fit(X)

    # Assign pixels to state vector
    highres_statevector_max = np.nanmax(statevector.values)
    n_rows = statevector.shape[0]
    n_cols = statevector.shape[1]
    for r in range(n_rows):
        for c in range(n_cols):
            if statevector[r, c].values == 0:
                statevector[r, c] = (
                    kmeans.predict([[c, r]])[0] + 1 + highres_statevector_max
                )
    # -------------------------------------------------------------------------

    # Make dataset
    da_statevector = statevector.copy()
    ds_statevector = da_statevector.to_dataset(name="StateVector")

    # Add attribute metadata
    ds_statevector.lat.attrs["units"] = "degrees_north"
    ds_statevector.lat.attrs["long_name"] = "Latitude"
    ds_statevector.lon.attrs["units"] = "degrees_east"
    ds_statevector.lon.attrs["long_name"] = "Longitude"
    ds_statevector.StateVector.attrs["units"] = "none"
    ds_statevector.StateVector.attrs["missing_value"] = -9999
    ds_statevector.StateVector.attrs["_FillValue"] = -9999

    # Save
    if save_pth:
        print("Saving file {}".format(save_pth))
        ds_statevector.to_netcdf(save_pth)

    return ds_statevector


if __name__ == "__main__":
    import sys

    land_cover_pth = sys.argv[1]
    save_pth = sys.argv[2]
    lat_min = float(sys.argv[3])
    lat_max = float(sys.argv[4])
    lon_min = float(sys.argv[5])
    lon_max = float(sys.argv[6])
    buffer_deg = float(sys.argv[7])
    land_threshold = float(sys.argv[8])
    k_buffer_clust = int(sys.argv[9])

    make_state_vector_file(
        land_cover_pth,
        save_pth,
        lat_min,
        lat_max,
        lon_min,
        lon_max,
        buffer_deg,
        land_threshold,
        k_buffer_clust,
    )<|MERGE_RESOLUTION|>--- conflicted
+++ resolved
@@ -6,15 +6,9 @@
 def get_nested_grid_bounds(land_cover_pth):
     """
     Get the lat/lon bounds of the nested grid window for the inversion.
-<<<<<<< HEAD
-    The land cover file specifies the window.
-    """
-
-=======
     The land cover file path specifies the window.
     """
-        
->>>>>>> 2cab176b
+
     land_cover = xr.load_dataset(land_cover_pth)
     minLat_allowed = np.min(land_cover.lat.values)
     maxLat_allowed = np.max(land_cover.lat.values)
@@ -27,11 +21,7 @@
 def check_nested_grid_compatibility(lat_min, lat_max, lon_min, lon_max, land_cover_pth):
     """
     Check whether input lat/lon bounds are compatible with (contained within) the nested grid window.
-<<<<<<< HEAD
-    The land cover file specifies the window.
-=======
     The land cover file path specifies the window.
->>>>>>> 2cab176b
     """
 
     (
@@ -98,11 +88,7 @@
     )
     if not compatible:
         raise ValueError(
-<<<<<<< HEAD
-            "Region of interest not contained within selected NestedRegion (AS, EU, etc. - see config.yml)."
-=======
             "Region of interest not contained within selected NestedRegion; see config.yml)."
->>>>>>> 2cab176b
         )
 
     # Define bounds of inversion domain
