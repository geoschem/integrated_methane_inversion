--- conflicted
+++ resolved
@@ -49,18 +49,13 @@
    "metadata": {},
    "outputs": [],
    "source": [
-<<<<<<< HEAD
-    "# Read the configuration file *update if not on aws* \n",
-    "config = yaml.load(open(\"/home/ubuntu/integrated_methane_inversion/config.yml\"), Loader=yaml.FullLoader)\n",
-    "\n",
-    "# Save out the species argument\n",
-    "species = config[\"Species\"]"
-=======
     "# Read the configuration file *update if not on aws*\n",
     "config = yaml.load(\n",
     "    open(\"/home/ubuntu/integrated_methane_inversion/config.yml\"), Loader=yaml.FullLoader\n",
     ")"
->>>>>>> e64b99b0
+    "\n",
+    "# Save out the species argument\n",
+    "species = config[\"Species\"]"
    ]
   },
   {
@@ -206,30 +201,20 @@
    "outputs": [],
    "source": [
     "# Prior emissions\n",
-<<<<<<< HEAD
-    "priors_ds = [xr.load_dataset(prior_pth) for prior_pth in prior_paths]\n",
-    "priors = [prior[f\"Emis{species}_Total\"].isel(time=0) for prior in priors_ds]\n",
-=======
     "priors_ds = [\n",
     "    get_period_mean_emissions(prior_cache_path, period + 1, \"./../periods.csv\")\n",
     "    for period in range(periods_df.shape[0])\n",
     "]\n",
-    "priors = [prior[\"EmisCH4_Total\"] for prior in priors_ds]\n",
->>>>>>> e64b99b0
+    "priors = [prior[f\"Emis{species}_Total\"] for prior in priors_ds]\n",
     "\n",
     "# Optimized scale factors\n",
     "scales = [xr.load_dataset(sf_path) for sf_path in sf_paths]\n",
     "\n",
     "# Posterior emissions\n",
-<<<<<<< HEAD
-    "posteriors_ds = [get_posterior_emissions(priors_ds[i], scales[i], species) for i in range(num_periods)]\n",
-    "posteriors = [posterior[f\"Emis{species}_Total\"].isel(time=0) for posterior in posteriors_ds]"
-=======
     "posteriors_ds = [\n",
     "    get_posterior_emissions(priors_ds[i], scales[i]) for i in range(num_periods)\n",
     "]\n",
-    "posteriors = [posterior[\"EmisCH4_Total\"] for posterior in posteriors_ds]"
->>>>>>> e64b99b0
+    "posteriors = [posterior[f\"Emis{species}_Total\"] for posterior in posteriors_ds]"
    ]
   },
   {
