--- conflicted
+++ resolved
@@ -197,15 +197,14 @@
    "outputs": [],
    "source": [
     "# Prior emissions\n",
-<<<<<<< HEAD
     "prior_ds = xr.load_dataset(prior_pth)\n",
     "prior = prior_ds[\"EmisCH4_Total\"].isel(time=0)\n",
-=======
-    "prior = xr.load_dataset(prior_pth)[\"EmisCH4_Total\"].isel(time=0)\n",
+    "\n",
     "if config[\"KalmanMode\"]:\n",
+    "    # properly apply nudged sfs to prior in Kalman mode\n",
     "    prior_sf = xr.load_dataset(prior_sf_pth)\n",
-    "    prior = prior * prior_sf[\"ScaleFactor\"]\n",
->>>>>>> 2b9c06b0
+    "    prior_ds = get_posterior_emissions(prior_ds, prior_sf)\n",
+    "    prior = prior_ds[\"EmisCH4_Total\"].isel(time=0)\n",
     "\n",
     "# Optimized scale factors\n",
     "scale_ds = xr.load_dataset(results_pth)\n",
