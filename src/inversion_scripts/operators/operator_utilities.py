import os
<<<<<<< HEAD
=======
import yaml
>>>>>>> eb3cfce5
import numpy as np
import xarray as xr
import pandas as pd
from src.inversion_scripts.utils import (
    check_is_OH_element,
    check_is_BC_element
)




# common utilities for using different operators
def read_all_geoschem(all_strdate, gc_cache, n_elements, config, build_jacobian=False):
    """
    Call readgeoschem() for multiple dates in a loop.

    Arguments
        all_strdate    [list, str] : Multiple date strings
        gc_cache       [str]       : Path to GEOS-Chem output data
        build_jacobian [log]       : Are we trying to map GEOS-Chem sensitivities to TROPOMI observation space?

    Returns
        dat            [dict]      : Dictionary of dictionaries. Each sub-dictionary is returned by read_geoschem()
    """

    dat = {}
    for strdate in all_strdate:
        dat[strdate] = read_geoschem(strdate, gc_cache, n_elements, config, build_jacobian)

    return dat


def read_geoschem(date, gc_cache, n_elements, config, build_jacobian=False):
    """
    Read GEOS-Chem data and save important variables to dictionary.

    Arguments
        date           [str]   : Date of interest, format "YYYYMMDD_HH"
        gc_cache       [str]   : Path to GEOS-Chem output data
        build_jacobian [log]   : Are we trying to map GEOS-Chem sensitivities to TROPOMI observation space?

    Returns
        dat            [dict]  : Dictionary of important variables from GEOS-Chem:
                                    - CH4
                                    - Latitude
                                    - Longitude
                                    - PEDGE
    """

    # Assemble file paths to GEOS-Chem output collections for input data
    file_species = f"GEOSChem.SpeciesConc.{date}00z.nc4"
    file_pedge = f"GEOSChem.LevelEdgeDiags.{date}00z.nc4"

    # Read lat, lon, CH4 from the SpeciecConc collection
    filename = f"{gc_cache}/{file_species}"
    gc_data = xr.open_dataset(filename)
    LON = gc_data["lon"].values
    LAT = gc_data["lat"].values
    CH4 = gc_data["SpeciesConcVV_CH4"].values[0, :, :, :]
    CH4 = CH4 * 1e9  # Convert to ppb
    CH4 = np.einsum("lij->jil", CH4)
    gc_data.close()

    # Read PEDGE from the LevelEdgeDiags collection
    filename = f"{gc_cache}/{file_pedge}"
    gc_data = xr.open_dataset(filename)
    PEDGE = gc_data["Met_PEDGE"].values[0, :, :, :]
    PEDGE = np.einsum("lij->jil", PEDGE)
    gc_data.close()

    # Store GEOS-Chem data in dictionary
    dat = {}
    dat["lon"] = LON
    dat["lat"] = LAT
    dat["PEDGE"] = PEDGE
    dat["CH4"] = CH4

    # If need to construct Jacobian, read sensitivity data from GEOS-Chem perturbation simulations
    if build_jacobian:
        
        elements = range(n_elements)
        ntracers = config['NumJacobianTracers']
        opt_OH = config['OptimizeOH']
        opt_BC = config['OptimizeBCs']
        is_Regional = config['isRegional']

        num_BC = 4
        if is_Regional:
            num_OH = 1
        else:
            num_OH = 2

        n_base_runs = (n_elements - int(opt_OH * num_OH) - (int(opt_BC) * num_BC)) / ntracers
        
        nruns = (
            np.ceil(n_base_runs).astype(int) +
            (int(opt_OH) * num_OH) +
            (int(opt_BC) * num_BC)
        )
        
        # Dictionary that stores mapping of state vector elements to
        # perturbation simulation numbers
        pert_simulations_dict = {}
        for e in elements:
            # State vector elements are numbered 1..nelements
            sv_elem = e + 1
        
            is_OH_element = check_is_OH_element(sv_elem, n_elements, opt_OH, is_Regional)
            is_BC_element = check_is_BC_element(sv_elem, n_elements, opt_OH, opt_BC, is_OH_element, is_Regional)
            # Determine which run directory to look in
            if is_OH_element:
                if is_Regional:
                    run_number = nruns                    
                else:
                    num_back = n_elements % sv_elem
                    run_number = nruns - num_back
            elif is_BC_element:
                num_back = n_elements % sv_elem
                run_number = nruns - num_back
            else:
                run_number = np.ceil(sv_elem / ntracers).astype(int)
        
            run_num = str(run_number).zfill(4)
        
            # add the element to the dictionary for the relevant simulation number
            if run_num not in pert_simulations_dict:
                pert_simulations_dict[run_num] = [sv_elem]
            else:
                pert_simulations_dict[run_num].append(sv_elem)
                
                
        gc_date = pd.to_datetime(date, format='%Y%m%d_%H')
        ds_all = [concat_tracers(k, gc_date, config, v, n_elements) for k,v in pert_simulations_dict.items()]
        ds_sensi = xr.concat(ds_all, 'element')
        ds_sensi.load()
        
        sensitivities = ds_sensi["ch4"].values
        # Reshape so the data have dimensions (lon, lat, lev, grid_element)
        sensitivities = np.einsum("klji->ijlk", sensitivities)
        dat["jacobian_ch4"] = sensitivities
        
        # get emis base, which is also BC base
        ds_emis_base = concat_tracers('0001', gc_date, config, [0], n_elements, baserun=True)
        ds_emis_base.load()
        dat['emis_base_ch4'] = np.einsum('klji->ijlk', ds_emis_base['ch4'].values)
        
        # get OH base, run RunName_0000
        # it's always here whether OptimizeOH is true or not
        # so we can keep it here for convenience
        ds_oh_base = concat_tracers('0000', gc_date, config, [0], n_elements, baserun=True)
        ds_oh_base.load()
        dat['oh_base_ch4'] = np.einsum('klji->ijlk', ds_oh_base['ch4'].values)
        

    return dat


def concat_tracers(run_id, gc_date, config, sv_elems, n_elements, baserun=False):
    """
    Concatenate CH4 tracers from all jacobian GEOS-Chem simulations.
    Tracers are assigned a new dimension: "element"

    Arguments
        run_id     [str]         : ID for Jacobian GEOS-Chem run, e.g. "0001"
        gc_date    [pd.Datetime] : date object, specifies Ymd_h
        config     [dict]        : dictionary of IMI config file
        sv_elems   [list]        : list of state vector element tracers in this simulations
        n_elements [int]         : number of state vector elements in this inversion
        baserun    [bool]        : If True, only the base variable in the simulation will
                                 be opened, and the function will just return this one
                                 variable instead of concatenating all elements. Used to 
                                 get the base for calculating the sensitivities.

    Returns
        ds_concat [xarray.Dataset] : dataset of all Jacobian CH4 at this timestep for 
                                     all tracer runs. Has dimensions
                                        - lat
                                        - lon
                                        - lev
                                        - element
                                    

    """
<<<<<<< HEAD
    prefix = os.path.expandvars(
        config['OutputPath'] + '/' + config['RunName'] + '/jacobian_runs'
    )
    j_dir = f"{prefix}/{config['RunName']}_{run_id}/OutputDir"
=======
    prefix = config['OutputPath'] + '/' + config['RunName'] + '/jacobian_runs'
    j_dir = os.path.expandvars(f"{prefix}/{config['RunName']}_{run_id}/OutputDir")
>>>>>>> eb3cfce5
    file_stub = gc_date.strftime('GEOSChem.SpeciesConc.%Y%m%d_0000z.nc4')
    dsmf = xr.open_dataset(
        '/'.join([j_dir,file_stub]),
        chunks = 'auto'
    )
    keepvars = [f'SpeciesConcVV_CH4_{i:04}' for i in sv_elems]

    if baserun:
        keepvars = ['SpeciesConcVV_CH4']

    ds_concat = xr.concat([dsmf[v] for v in keepvars], 'element').rename('ch4')
    ds_concat = ds_concat.to_dataset().assign_attrs(dsmf.attrs)
    ds_concat = ds_concat.isel(time=gc_date.hour, drop=True) #subset hour of interest
    if not baserun:
        ds_concat = ds_concat.assign_coords({'element':sv_elems})
    return ds_concat



def get_gridcell_list(lons, lats):
    """
    Create a 2d array of dictionaries, with each dictionary representing a GC gridcell.
    Dictionaries also initialize the fields necessary to store for tropomi data
    (eg. methane, time, p_sat, etc.)

    Arguments
        lons     [float[]]      : list of gc longitudes for region of interest
        lats     [float[]]      : list of gc latitudes for region of interest

    Returns
        gridcells [dict[][]]     : 2D array of dicts representing a gridcell
    """
    # create array of dictionaries to represent gridcells
    gridcells = []
    for i in range(len(lons)):
        for j in range(len(lats)):
            gridcells.append(
                {
                    "lat": lats[j],
                    "lon": lons[i],
                    "iGC": i,
                    "jGC": j,
                    "methane": [],
                    "p_sat": [],
                    "dry_air_subcolumns": [],
                    "apriori": [],
                    "avkern": [],
                    "time": [],
                    "overlap_area": [],
                    "lat_sat": [],
                    "lon_sat": [],
                    "observation_count": 0,
                    "observation_weights": [],
                }
            )
    gridcells = np.array(gridcells).reshape(len(lons), len(lats))
    return gridcells


def get_gc_lat_lon(gc_cache, start_date):
    """
    get dictionary of lat/lon values for gc gridcells

    Arguments
        gc_cache    [str]   : path to gc data
        start_date  [str]   : start date of the inversion

    Returns
        output      [dict]  : dictionary with the following fields:
                                - lat : list of GC latitudes
                                - lon : list of GC longitudes
    """
    gc_ll = {}
    date = pd.to_datetime(start_date).strftime("%Y%m%d_%H")
    file_species = f"GEOSChem.SpeciesConc.{date}00z.nc4"
    filename = f"{gc_cache}/{file_species}"
    gc_data = xr.open_dataset(filename)
    gc_ll["lon"] = gc_data["lon"].values
    gc_ll["lat"] = gc_data["lat"].values

    gc_data.close()
    return gc_ll



def merge_pressure_grids(p_sat, p_gc):
    """
    Merge TROPOMI & GEOS-Chem vertical pressure grids

    Arguments
        p_sat   [float]    : Pressure edges from TROPOMI (13 edges)     <--- 13-1 = 12 pressure layers
        p_gc    [float]    : Pressure edges from GEOS-Chem (48 edges)   <--- 48-1 = 47 pressure layers

    Returns
        merged  [dict]     : Merged grid dictionary
                                - p_merge       : merged pressure-edge grid
                                - data_type     : for each pressure edge in the merged grid, is it from GEOS-Chem or TROPOMI?
                                - edge_index    : indexes of pressure edges
                                - first_gc_edge : index of first GEOS-Chem pressure edge in the merged grid
    """

    # Combine p_sat and p_gc into merged vertical pressure grid
    p_merge = np.zeros(len(p_sat) + len(p_gc))
    p_merge.fill(np.nan)
    data_type = np.zeros(len(p_sat) + len(p_gc), dtype=int)
    data_type.fill(-99)
    edge_index = []
    i = 0
    j = 0
    k = 0
    while (i < len(p_sat)) or (j < len(p_gc)):
        if i == len(p_sat):
            p_merge[k] = p_gc[j]
            data_type[k] = 2  # geos-chem edge
            j = j + 1
            k = k + 1
            continue
        if j == len(p_gc):
            p_merge[k] = p_sat[i]
            data_type[k] = 1  # tropomi edge
            edge_index.append(k)
            i = i + 1
            k = k + 1
            continue
        if p_sat[i] >= p_gc[j]:
            p_merge[k] = p_sat[i]
            data_type[k] = 1  # tropomi edge
            edge_index.append(k)
            i = i + 1
            k = k + 1
        else:
            p_merge[k] = p_gc[j]
            data_type[k] = 2  # geos-chem edge
            j = j + 1
            k = k + 1

    # Find the first GEOS-Chem pressure edge
    first_gc_edge = -99
    for i in range(len(p_sat) + len(p_gc) - 1):
        if data_type[i] == 2:
            first_gc_edge = i
            break

    # Save data to dictionary
    merged = {}
    merged["p_merge"] = p_merge
    merged["data_type"] = data_type
    merged["edge_index"] = edge_index
    merged["first_gc_edge"] = first_gc_edge

    return merged


def remap(gc_CH4, data_type, p_merge, edge_index, first_gc_edge):
    """
    Remap GEOS-Chem methane to the TROPOMI vertical grid.

    Arguments
        gc_CH4        [float]   : Methane from GEOS-Chem
        p_merge       [float]   : Merged TROPOMI + GEOS-Chem pressure levels, from merge_pressure_grids()
        data_type     [int]     : Labels for pressure edges of merged grid. 1=TROPOMI, 2=GEOS-Chem, from merge_pressure_grids()
        edge_index    [int]     : Indexes of pressure edges, from merge_pressure_grids()
        first_gc_edge [int]     : Index of first GEOS-Chem pressure edge in merged grid, from merge_pressure_grids()

    Returns
        sat_CH4       [float]   : GEOS-Chem methane in TROPOMI pressure coordinates
    """

    # Define CH4 concentrations in the layers of the merged pressure grid
    CH4 = np.zeros(
        len(p_merge) - 1,
    )
    CH4.fill(np.nan)
    k = 0
    for i in range(first_gc_edge, len(p_merge) - 1):
        CH4[i] = gc_CH4[k]
        if data_type[i + 1] == 2:
            k = k + 1
    if first_gc_edge > 0:
        CH4[:first_gc_edge] = CH4[first_gc_edge]

    # Calculate the pressure-weighted mean methane for each TROPOMI layer
    delta_p = p_merge[:-1] - p_merge[1:]
    sat_CH4 = np.zeros(12)
    sat_CH4.fill(np.nan)
    for i in range(len(edge_index) - 1):
        start = edge_index[i]
        end = edge_index[i + 1]
        sum_conc_times_pressure_weights = sum(CH4[start:end] * delta_p[start:end])
        sum_pressure_weights = sum(delta_p[start:end])
        sat_CH4[i] = (
            sum_conc_times_pressure_weights / sum_pressure_weights
        )  # pressure-weighted average

    return sat_CH4


def remap_sensitivities(sensi_lonlat, data_type, p_merge, edge_index, first_gc_edge):
    """
    Remap GEOS-Chem sensitivity data (from perturbation simulations) to the TROPOMI vertical grid.

    Arguments
        sensi_lonlat  [float]   : Sensitivity data from GEOS-Chem perturbation runs, for a specific lon/lat; has dims (lev, grid_element)
        p_merge       [float]   : Combined TROPOMI + GEOS-Chem pressure levels, from merge_pressure_grids()
        data_type     [int]     : Labels for pressure edges of merged grid. 1=TROPOMI, 2=GEOS-Chem, from merge_pressure_grids()
        edge_index    [int]     : Indexes of pressure edges, from merge_pressure_grids()
        first_gc_edge [int]     : Index of first GEOS-Chem pressure edge in merged grid, from merge_pressure_grids()

    Returns
        sat_deltaCH4  [float]   : GEOS-Chem methane sensitivities in TROPOMI pressure coordinates
    """

    # Define DeltaCH4 in the layers of the merged pressure grid, for all perturbed state vector elements
    n_elem = sensi_lonlat.shape[1]
    deltaCH4 = np.zeros((len(p_merge) - 1, n_elem))
    deltaCH4.fill(np.nan)
    k = 0
    for i in range(first_gc_edge, len(p_merge) - 1):
        deltaCH4[i, :] = sensi_lonlat[k, :]
        if data_type[i + 1] == 2:
            k = k + 1
    if first_gc_edge > 0:
        deltaCH4[:first_gc_edge, :] = deltaCH4[first_gc_edge, :]

    # Calculate the weighted mean DeltaCH4 for each layer, for all perturbed state vector elements
    delta_p = p_merge[:-1] - p_merge[1:]
    delta_ps = np.transpose(np.tile(delta_p, (n_elem, 1)))
    sat_deltaCH4 = np.zeros((12, n_elem))
    sat_deltaCH4.fill(np.nan)
    for i in range(len(edge_index) - 1):
        start = edge_index[i]
        end = edge_index[i + 1]
        sum_conc_times_pressure_weights = np.sum(
            deltaCH4[start:end, :] * delta_ps[start:end, :], 0
        )
        sum_pressure_weights = np.sum(delta_p[start:end])
        sat_deltaCH4[i, :] = (
            sum_conc_times_pressure_weights / sum_pressure_weights
        )  # pressure-weighted average

    return sat_deltaCH4


def nearest_loc(query_location, reference_grid, tolerance=0.5):
    """Find the index of the nearest grid location to a query location, with some tolerance."""

    distances = np.abs(reference_grid - query_location)
    ind = distances.argmin()
    if distances[ind] >= tolerance:
        return np.nan
    else:
        return ind<|MERGE_RESOLUTION|>--- conflicted
+++ resolved
@@ -1,8 +1,4 @@
 import os
-<<<<<<< HEAD
-=======
-import yaml
->>>>>>> eb3cfce5
 import numpy as np
 import xarray as xr
 import pandas as pd
@@ -186,15 +182,10 @@
                                     
 
     """
-<<<<<<< HEAD
     prefix = os.path.expandvars(
         config['OutputPath'] + '/' + config['RunName'] + '/jacobian_runs'
     )
     j_dir = f"{prefix}/{config['RunName']}_{run_id}/OutputDir"
-=======
-    prefix = config['OutputPath'] + '/' + config['RunName'] + '/jacobian_runs'
-    j_dir = os.path.expandvars(f"{prefix}/{config['RunName']}_{run_id}/OutputDir")
->>>>>>> eb3cfce5
     file_stub = gc_date.strftime('GEOSChem.SpeciesConc.%Y%m%d_0000z.nc4')
     dsmf = xr.open_dataset(
         '/'.join([j_dir,file_stub]),
