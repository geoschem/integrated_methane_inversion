import numpy as np
from shapely.geometry.polygon import Polygon
import matplotlib.dates as mdates
import matplotlib.pyplot as plt
from pyproj import Geod
import cartopy
import cartopy.crs as ccrs
import pickle
import csv
from matplotlib.lines import Line2D


def save_obj(obj, name):
    """Save something with Pickle."""

    with open(name, "wb") as f:
        pickle.dump(obj, f, pickle.HIGHEST_PROTOCOL)


def save_netcdf(ds, save_path, comp_level=1):
    """Save an xarray dataset to netcdf."""
    ds.to_netcdf(
        save_path,
        encoding={v: {"zlib": True, "complevel": comp_level} for v in ds.data_vars},
    )


def load_obj(name):
    """Load something with Pickle."""

    with open(name, "rb") as f:
        return pickle.load(f)


def zero_pad_num_hour(n):
    nstr = str(n)
    if len(nstr) == 1:
        nstr = "0" + nstr
    return nstr


def sum_total_emissions(emissions, areas, mask):
    """
    Function to sum total emissions across the region of interest.

    Arguments:
        emissions : xarray data array for emissions across inversion domain
        areas     : xarray data array for grid-cell areas across inversion domain
        mask      : xarray data array binary mask for the region of interest

    Returns:
        Total emissions in Tg/y
    """

    s_per_d = 86400
    d_per_y = 365
    tg_per_kg = 1e-9
    emissions_in_kg_per_s = emissions * areas * mask
    total = emissions_in_kg_per_s.sum() * s_per_d * d_per_y * tg_per_kg
    return float(total)


def filter_obs_with_mask(mask, df):
    """
    Select observations lying within a boolean mask
    mask is boolean xarray data array
    df is pandas dataframe with lat, lon, etc.
    """

    reference_lat_grid = mask["lat"].values
    reference_lon_grid = mask["lon"].values

    # Query lats/lons
    query_lats = df["lat"].values
    query_lons = df["lon"].values

    # Loop
    bad_ind = []
    for k in range(len(df)):
        # Find closest reference coordinates to selected lat/lon bounds
        ref_lat_ind = np.abs(reference_lat_grid - query_lats[k]).argmin()
        ref_lon_ind = np.abs(reference_lon_grid - query_lons[k]).argmin()
        # If not in mask, save as bad index
        if mask[ref_lat_ind, ref_lon_ind] == 0:
            bad_ind.append(k)

    # Drop bad indexes and count remaining entries
    df_filtered = df.copy()
    df_filtered = df_filtered.drop(df_filtered.index[bad_ind])

    return df_filtered


def count_obs_in_mask(mask, df):
    """
    Count the number of observations in a boolean mask
    mask is boolean xarray data array
    df is pandas dataframe with lat, lon, etc.
    """

    df_filtered = filter_obs_with_mask(mask, df)
    n_obs = len(df_filtered)

    return n_obs


def plot_field(
    ax,
    field,
    cmap,
    plot_type="pcolormesh",
    lon_bounds=None,
    lat_bounds=None,
    levels=None,
    vmin=None,
    vmax=None,
    title=None,
    point_sources=None,
    cbar_label=None,
    mask=None,
    only_ROI=False,
    state_vector_labels=None,
    last_ROI_element=None,
    is_regional=True
):
    """
    Function to plot inversion results.

    Arguments
        ax         : matplotlib axis object
        field      : xarray dataarray
        cmap       : colormap to use, e.g. 'viridis'
        plot_type  : 'pcolormesh' or 'imshow'
        lon_bounds : [lon_min, lon_max]
        lat_bounds : [lat_min, lat_max]
        levels     : number of colormap levels (None for continuous)
        vmin       : colorbar lower bound
        vmax       : colorbar upper bound
        title      : plot title
        point_sources: plot given point sources on map
        cbar_label : colorbar label
        mask       : mask for region of interest, boolean dataarray
        only_ROI   : zero out data outside the region of interest, true or false
    """

    # Select map features
    if is_regional:
        oceans_50m = cartopy.feature.NaturalEarthFeature("physical", "ocean", "50m")
        lakes_50m = cartopy.feature.NaturalEarthFeature("physical", "lakes", "50m")
        states_provinces_50m = cartopy.feature.NaturalEarthFeature(
            "cultural", "admin_1_states_provinces_lines", "50m"
        )
        ax.add_feature(cartopy.feature.BORDERS, facecolor="none")
        ax.add_feature(oceans_50m, facecolor=[1, 1, 1], edgecolor="black")
        ax.add_feature(lakes_50m, facecolor=[1, 1, 1], edgecolor="black")
        ax.add_feature(states_provinces_50m, facecolor="none", edgecolor="black")
    else:
        ax.coastlines(resolution='110m')

    # Show only ROI values?
    if only_ROI:
        field = field.where((state_vector_labels <= last_ROI_element))

    # Plot
    if plot_type == "pcolormesh":
        field.plot.pcolormesh(
            cmap=cmap,
            levels=levels,
            ax=ax,
            vmin=vmin,
            vmax=vmax,
            cbar_kwargs={"label": cbar_label, "fraction": 0.041, "pad": 0.04},
        )
    elif plot_type == "imshow":
        field.plot.imshow(
            cmap=cmap,
            levels=levels,
            ax=ax,
            vmin=vmin,
            vmax=vmax,
            cbar_kwargs={"label": cbar_label, "fraction": 0.041, "pad": 0.04},
        )
    else:
        raise ValueError('plot_type must be "pcolormesh" or "imshow"')

    # Zoom on ROI?
    if lon_bounds and lat_bounds:
        extent = [lon_bounds[0], lon_bounds[1], lat_bounds[0], lat_bounds[1]]
        ax.set_extent(extent, crs=ccrs.PlateCarree())

    # Show boundary of ROI?
    if mask is not None:
        mask.plot.contour(levels=1, colors="k", linewidths=4, ax=ax)

    # Remove duplicated axis labels
    gl = ax.gridlines(crs=ccrs.PlateCarree(), draw_labels=True, alpha=0)
    gl.right_labels = False
    gl.top_labels = False

    # Title
    if title:
        ax.set_title(title)
    
    # Marks any specified high-resolution coordinates on the preview observation density map
    if point_sources:
        for coord in point_sources:
            ax.plot(coord[1], coord[0], marker="x", markeredgecolor="black")
        point = Line2D([0], [0], label='point source', marker='x', markersize=10, markeredgecolor='black', markerfacecolor='k', linestyle='')
        ax.legend(handles=[point])


def plot_time_series(
    x_data,
    y_data,
    line_labels,
    title,
    y_label,
    x_label="Date",
    DOFS=None,
    fig_size=(15, 6),
    x_rotation=45,
    y_sci_notation=True,
):
    """
    Function to plot inversion time series results.

    Arguments
        x_data         : x data datetimes to plot
        y_data         : list of y data to plot
        line_labels    : line label string for each y data
        title          : plot title
        y_label        : label for y axis
        x_label        : label for x axis
        DOFS           : DOFs for each interval
        fig_size       : tuple for figure size
        x_rotation     : rotation of x axis labels
        y_sci_notation : whether to use scientific notation for y axis
    """
    assert len(y_data) == len(line_labels)
    plt.clf()
    # Set the figure size
    _, ax1 = plt.subplots(figsize=fig_size)

    # Plot emissions time series
    for i in range(len(y_data)):
        # only use line for moving averages
        if "moving" in line_labels[i].lower():
            ax1.plot(x_data, y_data[i], label=line_labels[i])
        else:
            ax1.plot(
                x_data, y_data[i], linestyle="None", marker="o", label=line_labels[i]
            )

    lines = ax1.get_lines()

    # Plot DOFS time series using red
    if DOFS is not None:
        # Create a twin y-axis
        ax2 = ax1.twinx()
        ax2.plot(x_data, DOFS, linestyle="None", marker="o", color="red", label="DOFS")
        ax2.set_ylabel("DOFS", color="red")
        ax2.tick_params(axis="y", labelcolor="red")
        ax2.set_ylim(0, 1)
        # add DOFS line to legend
        lines = ax1.get_lines() + ax2.get_lines()

    # use a date string for the x axis locations
    plt.gca().xaxis.set_major_locator(mdates.WeekdayLocator())
    plt.gca().xaxis.set_major_formatter(mdates.DateFormatter("%Y-%m-%d"))
    # tilt the x axis labels
    plt.xticks(rotation=x_rotation)
    # scientific notation for y axis
    if y_sci_notation:
        plt.ticklabel_format(style="sci", axis="y", scilimits=(0, 0))
    ax1.set_xlabel(x_label)
    ax1.set_ylabel(y_label)
    plt.title(title)
    plt.legend(lines, [line.get_label() for line in lines])
    plt.show()


def filter_tropomi(tropomi_data, xlim, ylim, startdate, enddate):
    """
    Description:
        Filter out any data that does not meet the following
        criteria: We only consider data within lat/lon/time bounds,
        with QA > 0.5 and that don't cross the antimeridian.
        Also, we filter out water pixels and south of 60S.
    Returns:
        numpy array with satellite indices for filtered tropomi data.
    """
    return np.where(
        (tropomi_data["longitude"] > xlim[0])
        & (tropomi_data["longitude"] < xlim[1])
        & (tropomi_data["latitude"] > ylim[0])
        & (tropomi_data["latitude"] < ylim[1])
        & (tropomi_data["time"] >= startdate)
        & (tropomi_data["time"] <= enddate)
        & (tropomi_data["qa_value"] >= 0.5)
        & (tropomi_data["longitude_bounds"].ptp(axis=2) < 100)
        & (tropomi_data["surface_classification"] != 1)
        & (tropomi_data["latitude"] > -60)
    )

def filter_blended(blended_data, xlim, ylim, startdate, enddate):
    """
    Description:
        Filter out any data that does not meet the following
        criteria: We only consider data within lat/lon/time bounds,
        that don't cross the antimeridian, and we filter out all
        coastal pixels (surface classification 3) and inland water
        pixels with a poor fit (surface classifcation 2, 
        SWIR chi-2 > 20000) (recommendation from Balasus et al. 2023).
        Also, we filter out water pixels and south of 60S.
    Returns:
        numpy array with satellite indices for filtered tropomi data.
    """
    return np.where(
        (blended_data["longitude"] > xlim[0])
        & (blended_data["longitude"] < xlim[1])
        & (blended_data["latitude"] > ylim[0])
        & (blended_data["latitude"] < ylim[1])
        & (blended_data["time"] >= startdate)
        & (blended_data["time"] <= enddate)
        & (blended_data["longitude_bounds"].ptp(axis=2) < 100)
        & ~((blended_data["surface_classification"] == 3) | ((blended_data["surface_classification"] == 2) & (blended_data["chi_square_SWIR"][:] > 20000)))
        & (blended_data["surface_classification"] != 1)
        & (blended_data["latitude"] > -60)
    )


def calculate_area_in_km(coordinate_list):
    """
    Description:
        Calculate area in km of a polygon given a list of coordinates
    Arguments
        coordinate_list  [tuple]: list of lat/lon coordinates.
                         coordinates must be in correct polygon order
    Returns:
        int: area in km of polygon
    """

    polygon = Polygon(coordinate_list)

    geod = Geod(ellps="clrk66")
    poly_area, _ = geod.geometry_area_perimeter(polygon)

    return abs(poly_area) * 1e-6

def calculate_superobservation_error(sO, p):
    """
    Returns the estimated observational error accounting for superobservations.
    Using eqn (5) from Chen et al., 2023, https://doi.org/10.5194/egusphere-2022-1504
    Args:
        sO : float
            observational error specified in config file
        p  : float
            average number of observations contained within each superobservation
    Returns:
         s_super: float
            observational error for superobservations
    """
    # values from Chen et al., 2023, https://doi.org/10.5194/egusphere-2022-1504
    r_retrieval = 0.55
    s_transport = 4.5
    s_super = np.sqrt(
        sO**2 * (((1 - r_retrieval) / p) + r_retrieval) + s_transport**2
    )
<<<<<<< HEAD
    return s_super
=======
    return s_super

def get_posterior_emissions(prior, scale):
    """
    Function to calculate the posterior emissions from the prior 
    and the scale factors. Properly accounting for no optimization 
    of the soil sink.
    Args:
        prior  : xarray dataset
            prior emissions
        scales : xarray dataset scale factors
    Returns:
        posterior : xarray dataset
            posterior emissions
    """
    # we do not optimize soil absorbtion in the inversion. This 
    # means that we need to keep the soil sink constant and properly 
    # account for it in the posterior emissions calculation.
    # To do this, we:
    
    # make a copy of the original soil sink
    prior_soil_sink = prior["EmisCH4_SoilAbsorb"].copy()
    
    # remove the soil sink from the prior total before applying scale factors
    prior["EmisCH4_Total"] = prior["EmisCH4_Total"] - prior_soil_sink
    
    # scale the prior emissions for all sectors using the scale factors
    posterior = prior * scale["ScaleFactor"]
    
    # But reset the soil sink to the original value
    posterior["EmisCH4_SoilAbsorb"] = prior_soil_sink
    
    # Add the original soil sink back to the total emissions
    posterior["EmisCH4_Total"] = posterior["EmisCH4_Total"] + prior_soil_sink
    return posterior
    
        
>>>>>>> 43d87a69
<|MERGE_RESOLUTION|>--- conflicted
+++ resolved
@@ -366,9 +366,6 @@
     s_super = np.sqrt(
         sO**2 * (((1 - r_retrieval) / p) + r_retrieval) + s_transport**2
     )
-<<<<<<< HEAD
-    return s_super
-=======
     return s_super
 
 def get_posterior_emissions(prior, scale):
@@ -403,7 +400,4 @@
     
     # Add the original soil sink back to the total emissions
     posterior["EmisCH4_Total"] = posterior["EmisCH4_Total"] + prior_soil_sink
-    return posterior
-    
-        
->>>>>>> 43d87a69
+    return posterior