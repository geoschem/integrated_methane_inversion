#!/bin/bash

#SBATCH -N 1
#SBATCH -o run_inversion_%j.out

##=======================================================================
## Parse config.yml file
##=======================================================================

send_error() {
    file=`basename "$0"`
    printf "\nInversion Error: on line number ${1} of ${file}: IMI exiting."
    echo "Error Status: 1" > .error_status_file.txt
    exit 1
}

# remove error status file if present
rm -f .error_status_file.txt

# trap and exit on errors
trap 'send_error $LINENO' ERR

printf "\n=== PARSING CONFIG FILE ===\n"

invPath={INVERSION_PATH}
configFile={CONFIG_FILE}

# Get configuration
#  This defines $StartDate, $EndDate, $nBufferClusters, $RunName, $isAWS
#  It also define $PriorError, $ObsError, $Gamma, $PrecomputedJacobian
#  Parsing the config file here facilitates generation of inversion ensembles
#  All that needs to be done is to edit the config file for $PriorError,
#   $ObsError, and $Gamma
#  Make sure $PrecomputedJacobian is true, and then re-run this script
#   (or run_imi.sh with only the $DoInversion module switched on in config.yml).

eval $(python ${invPath}/src/utilities/parse_yaml.py ${invPath}/${configFile})

#=======================================================================
# Configuration (these settings generated on initial setup)
#=======================================================================
LonMinInvDomain={LON_MIN}
LonMaxInvDomain={LON_MAX}
LatMinInvDomain={LAT_MIN}
LatMaxInvDomain={LAT_MAX}
nElements={STATE_VECTOR_ELEMENTS}
nTracers={NUM_JACOBIAN_TRACERS}
OutputPath={OUTPUT_PATH}
Res={RES}
SpinupDir="${OutputPath}/${RunName}/spinup_run"
JacobianRunsDir="${OutputPath}/${RunName}/jacobian_runs"
PriorRunDir="${JacobianRunsDir}/${RunName}_0000"
BackgroundRunDir="${JacobianRunsDir}/${RunName}_background"
PosteriorRunDir="${OutputPath}/${RunName}/posterior_run"
StateVectorFile={STATE_VECTOR_PATH}
GCDir="./data_geoschem"
GCVizDir="./data_geoschem_prior"
JacobianDir="./data_converted"
sensiCache="./data_sensitivities"
tropomiCache="${OutputPath}/${RunName}/satellite_data"
period_i={PERIOD}

# For Kalman filter: assume first inversion period (( period_i = 1 )) by default
# Switch is flipped to false automatically if (( period_i > 1 ))
FirstSimSwitch=$1

printf "\n=== EXECUTING RUN_INVERSION.SH ===\n"
    
#=======================================================================
# Error checks
#=======================================================================

# Make sure specified paths exist
if [[ ! -d ${JacobianRunsDir} ]]; then
    printf "${JacobianRunsDir} does not exist. Please fix JacobianRunsDir in run_inversion.sh.\n"
    exit 1
fi
if [[ ! -f ${StateVectorFile} ]]; then
    printf "${StateVectorFile} does not exist. Please fix StateVectorFile in run_inversion.sh.\n"
    exit 1
fi

#=======================================================================
# Postprocess the SpeciesConc and LevelEdgeDiags files from GEOS-Chem
#=======================================================================

printf "Calling postproc_diags.py, FSS=$FirstSimSwitch\n"
if "$FirstSimSwitch"; then
    if [[ ! -d ${SpinupDir} ]]; then
	printf "${SpinupDir} does not exist. Please fix SpinupDir or set FirstSimSwitch to False in run_inversion.sh.\n"
	exit 1
    fi
    PrevDir=$SpinupDir
else
    PrevDir=$PosteriorRunDir
    if [[ ! -d ${PosteriorRunDir} ]]; then
	printf "${PosteriorRunDir} does not exist. Please fix PosteriorRunDir in run_inversion.sh.\n"
	exit 1
    fi
fi
printf "  - Hour 0 for ${StartDate} will be obtained from ${PrevDir}\n"

if ! "$PrecomputedJacobian"; then

    # Postprocess all the Jacobian simulations
    python postproc_diags.py $RunName $JacobianRunsDir $PrevDir $StartDate $Res; wait

else

    # Only postprocess the Prior simulation
    python postproc_diags.py $RunName $PriorRunDir $PrevDir $StartDate $Res; wait
    if "$LognormalErrors"; then
        # for lognormal errors we need to postprocess the background run too
        python postproc_diags.py $RunName $BackgroundRunDir $PrevDir $StartDate $Res; wait
    fi
fi
printf "DONE -- postproc_diags.py\n\n"

#=======================================================================
# Setup GC data directory in workdir
#=======================================================================

printf "Calling setup_gc_cache.py\n"
if "$LognormalErrors"; then
    # for lognormal errors we use the clean background run
    GCsourcepth="${BackgroundRunDir}/OutputDir"
    PriorOutputDir="${PriorRunDir}/OutputDir"
    # also need the prior cache so that we can visualize the prior simulation
    python setup_gc_cache.py $StartDate $EndDate $PriorOutputDir $GCVizDir; wait
else
    # for normal errors we use the prior run
    GCsourcepth="${PriorRunDir}/OutputDir"
fi

python setup_gc_cache.py $StartDate $EndDate $GCsourcepth $GCDir; wait
printf "DONE -- setup_gc_cache.py\n\n"

#=======================================================================
# Generate Jacobian matrix files 
#=======================================================================

printf "Calling jacobian.py\n"
isPost="False"
if ! "$PrecomputedJacobian"; then

    buildJacobian="True"
    jacobian_sf="None"

else

    buildJacobian="False"
    jacobian_sf=./jacobian_scale_factors.npy

fi

<<<<<<< HEAD
python jacobian.py ${invPath}/${configFile} $StartDate $EndDate $LonMinInvDomain $LonMaxInvDomain $LatMinInvDomain $LatMaxInvDomain $nElements $tropomiCache $BlendedTROPOMI $isPost $period_i $buildJacobian False; wait
if "$LognormalErrors"; then
    # for lognormal error visualization of the prior we sample the prior run
    # without constructing the jacobian matrix
    python jacobian.py ${invPath}/${configFile} $StartDate $EndDate $LonMinInvDomain $LonMaxInvDomain $LatMinInvDomain $LatMaxInvDomain $nElements $tropomiCache $BlendedTROPOMI $isPost $period_i False True; wait
=======
python jacobian.py $StartDate $EndDate $LonMinInvDomain $LonMaxInvDomain $LatMinInvDomain $LatMaxInvDomain $nElements $tropomiCache $BlendedTROPOMI $UseWaterObs $isPost $buildJacobian False; wait
if "$LognormalErrors"; then
    # for lognormal error visualization of the prior we sample the prior run
    # without constructing the jacobian matrix
    python jacobian.py $StartDate $EndDate $LonMinInvDomain $LonMaxInvDomain $LatMinInvDomain $LatMaxInvDomain $nElements $tropomiCache $BlendedTROPOMI $UseWaterObs $isPost False True; wait
>>>>>>> 3341d2f6
fi
printf " DONE -- jacobian.py\n\n"

#=======================================================================
# Do inversion
#=======================================================================
if "$OptimizeBCs"; then
    ErrorBCs=$PriorErrorBCs
else
    ErrorBCs=0.0
fi
if "$OptimizeOH"; then
    ErrorOH=$PriorErrorOH
else
    ErrorOH=0.0
fi

if "$LognormalErrors"; then
    # for lognormal errors we merge our y, y_bkgd and partial K matrices
    python merge_partial_k.py $JacobianDir $StateVectorFile $ObsError $PrecomputedJacobian

    # then we run the inversion
    printf "Calling lognormal_invert.py\n"
    python lognormal_invert.py ${invPath}/${configFile} $StateVectorFile $jacobian_sf
    printf "DONE -- lognormal_invert.py\n\n"
else
    posteriorSF="./inversion_result.nc"
    python_args=(invert.py $nElements $JacobianDir $posteriorSF $LonMinInvDomain $LonMaxInvDomain $LatMinInvDomain $LatMaxInvDomain $PriorError $ObsError $Gamma $Res $jacobian_sf $ErrorBCs $ErrorOH)

    printf "Calling invert.py\n"
    python "${python_args[@]}"; wait
    printf "DONE -- invert.py\n\n"
    #=======================================================================
    # Create gridded posterior scaling factor netcdf file
    #=======================================================================
    GriddedPosterior="./gridded_posterior.nc"

    printf "Calling make_gridded_posterior.py\n"
    python make_gridded_posterior.py $posteriorSF $StateVectorFile $GriddedPosterior; wait
    printf "DONE -- make_gridded_posterior.py\n\n"
fi

exit 0<|MERGE_RESOLUTION|>--- conflicted
+++ resolved
@@ -153,19 +153,11 @@
 
 fi
 
-<<<<<<< HEAD
-python jacobian.py ${invPath}/${configFile} $StartDate $EndDate $LonMinInvDomain $LonMaxInvDomain $LatMinInvDomain $LatMaxInvDomain $nElements $tropomiCache $BlendedTROPOMI $isPost $period_i $buildJacobian False; wait
+python jacobian.py ${invPath}/${configFile} $StartDate $EndDate $LonMinInvDomain $LonMaxInvDomain $LatMinInvDomain $LatMaxInvDomain $nElements $tropomiCache $BlendedTROPOMI $UseWaterObs $isPost $period_i $buildJacobian False; wait
 if "$LognormalErrors"; then
     # for lognormal error visualization of the prior we sample the prior run
     # without constructing the jacobian matrix
-    python jacobian.py ${invPath}/${configFile} $StartDate $EndDate $LonMinInvDomain $LonMaxInvDomain $LatMinInvDomain $LatMaxInvDomain $nElements $tropomiCache $BlendedTROPOMI $isPost $period_i False True; wait
-=======
-python jacobian.py $StartDate $EndDate $LonMinInvDomain $LonMaxInvDomain $LatMinInvDomain $LatMaxInvDomain $nElements $tropomiCache $BlendedTROPOMI $UseWaterObs $isPost $buildJacobian False; wait
-if "$LognormalErrors"; then
-    # for lognormal error visualization of the prior we sample the prior run
-    # without constructing the jacobian matrix
-    python jacobian.py $StartDate $EndDate $LonMinInvDomain $LonMaxInvDomain $LatMinInvDomain $LatMaxInvDomain $nElements $tropomiCache $BlendedTROPOMI $UseWaterObs $isPost False True; wait
->>>>>>> 3341d2f6
+    python jacobian.py ${invPath}/${configFile} $StartDate $EndDate $LonMinInvDomain $LonMaxInvDomain $LatMinInvDomain $LatMaxInvDomain $nElements $tropomiCache $BlendedTROPOMI  $UseWaterObs $isPost $period_i False True; wait
 fi
 printf " DONE -- jacobian.py\n\n"
 
