--- conflicted
+++ resolved
@@ -65,15 +65,9 @@
     lon = gridded_SF["lon"].values
     ds = xr.Dataset(
         {
-<<<<<<< HEAD
-            "ScaleFactor": (["lat", "lon"], gridded_SF.values),
-            "S_post": (["lat", "lon"], gridded_S_post.values),
-            "A": (["lat", "lon"], gridded_A.values),
-=======
             "ScaleFactor": (["lat", "lon"], gridded_SF.data),
             "S_post": (["lat", "lon"], gridded_S_post.data),
             "A": (["lat", "lon"], gridded_A.data),
->>>>>>> 0c879085
         },
         coords={"lon": ("lon", lon), "lat": ("lat", lat)},
     )
