--- conflicted
+++ resolved
@@ -69,13 +69,8 @@
             f"{run_dirs_pth}/{r}/OutputDir/GEOSChem.SpeciesConc.{start_day}_{timestamp}z.nc4"
         )
         output_data_SC = xr.load_dataset(output_file_SC)
-<<<<<<< HEAD
         if "0000" in r or "background" in r:
-            output_file_LE = f"{run_dirs_pth}/{r}/OutputDir/GEOSChem.LevelEdgeDiags.{start_day}_0005z.nc4"
-=======
-        if "0000" in r:
             output_file_LE = f"{run_dirs_pth}/{r}/OutputDir/GEOSChem.LevelEdgeDiags.{start_day}_{timestamp}z.nc4"
->>>>>>> 5729e752
             output_data_LE = xr.load_dataset(output_file_LE)
 
         # Merge output and copied datasets and replace original files that were missing the first hour
@@ -162,15 +157,10 @@
     start_day = sys.argv[4]
     res = sys.argv[5]
 
-<<<<<<< HEAD
     # Check if this is a posterior run, background run, or prior run
     accepted_rundirs = ("posterior_run", f"{run_name}_0000", f"{run_name}_background")
     
     if run_dirs_pth.endswith((accepted_rundirs)):
-        fill_missing_hour_posterior(run_dirs_pth, prev_run_pth, start_day)
-=======
-    if "posterior" in run_dirs_pth or "0000" in run_dirs_pth:
         fill_missing_hour_posterior(run_dirs_pth, prev_run_pth, start_day, res)
->>>>>>> 5729e752
     else:
         fill_missing_hour(run_name, run_dirs_pth, prev_run_pth, start_day, res)