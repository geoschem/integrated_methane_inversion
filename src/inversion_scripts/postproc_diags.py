import xarray as xr
import os
from joblib import Parallel, delayed


def fill_missing_hour(run_name, run_dirs_pth, prev_run_pth, start_day, res):
    """
    This script addresses the fact that output files for the first day of a
    GEOS-Chem simulation do not include data for the first hour of the day; they
    go from 1-23h, instead of 0-23h. The solution is to combine the final output
    file of a previous simulation (e.g., the spinup simulation), which contains
    data for hour 0 of the last day, with the first output file of the more recent
    simulation (e.g., a sensitivity simulation). This needs to be done for both
    SpeciesConc and LevelEdgeDiags, and it needs to be done for every run
    directory: i.e., for every perturbed-state-vector-element simulation, and
    also for the reference simulation.

    Example:
    A GEOS-Chem perturbation simulation for one month, from 20180501 to 20180601.
    The SpeciesConc and LevelEdgeDiags files (i.e., the output files) for the
    first day, 20180501, are missing data for hour 0. We merge data from the
    final output files of the spinup simulation, which contain data for only hour
    0 of 20180501, into the latest output files for 20180501. Now the data for
    the month are complete.

    Arguments
        run_name         [str] : Name for this set of runs
        run_dirs_pth     [str] : Path to the parent folder of the GEOS-Chem run
                                 directory or directories where we want to fill
                                 missing data
        prev_run_pth     [str] : Path to the spinup or posterior run directory
        start_day        [str] : First day of simulation, for which the daily
                                 output is missing data; e.g., "20180501"
        res              [str] : Resolution string; e.g., "0.25x0.3125"
    """

    # Get list of run directories
    contents = os.listdir(run_dirs_pth)
    rundirs = [
        r
        for r in contents
        if run_name in r and os.path.isdir(os.path.join(run_dirs_pth, r))
    ]

<<<<<<< HEAD
=======
    # Determine timestamp in filename
    if "0.25x0.3125" in res:
        timestamp = "0005"
    elif "0.5x0.625" in res:
        timestamp = "0005"
    elif "2.0x2.5" in res:
        timestamp = "0010"
    elif "4.0x5.0" in res:
        timestamp = "0010"
    
>>>>>>> 2b9c06b0
    # Process them
    def process(r):
        # Load hour zero from end of spinup run or previous posterior simulation
        prev_file_SC = (
            f"{prev_run_pth}/OutputDir/GEOSChem.SpeciesConc.{start_day}_0000z.nc4"
        )
        prev_file_LE = (
            f"{prev_run_pth}/OutputDir/GEOSChem.LevelEdgeDiags.{start_day}_0000z.nc4"
        )
        prev_data_SC = xr.load_dataset(prev_file_SC)
        prev_data_LE = xr.load_dataset(prev_file_LE)

        # Load output SpeciesConc and LevelEdgeDiags file
        output_file_SC = (
            f"{run_dirs_pth}/{r}/OutputDir/GEOSChem.SpeciesConc.{start_day}_{timestamp}z.nc4"
        )
        output_data_SC = xr.load_dataset(output_file_SC)
        if "0000" in r or "background" in r:
<<<<<<< HEAD
            output_file_LE = f"{run_dirs_pth}/{r}/OutputDir/GEOSChem.LevelEdgeDiags.{start_day}_0005z.nc4"
=======
            output_file_LE = f"{run_dirs_pth}/{r}/OutputDir/GEOSChem.LevelEdgeDiags.{start_day}_{timestamp}z.nc4"
>>>>>>> 2b9c06b0
            output_data_LE = xr.load_dataset(output_file_LE)

        # Merge output and copied datasets and replace original files that were missing the first hour
        merged_data_SC = xr.merge([output_data_SC, prev_data_SC])
        final_file_SC = (
            f"{run_dirs_pth}/{r}/OutputDir/GEOSChem.SpeciesConc.{start_day}_0000z.nc4"
        )
        merged_data_SC.to_netcdf(
            final_file_SC,
            encoding={
                v: {"zlib": True, "complevel": 9} for v in merged_data_SC.data_vars
            },
        )
        if "0000" in r or "background" in r:
            merged_data_LE = xr.merge([output_data_LE, prev_data_LE])
            final_file_LE = f"{run_dirs_pth}/{r}/OutputDir/GEOSChem.LevelEdgeDiags.{start_day}_0000z.nc4"
            merged_data_LE.to_netcdf(
                final_file_LE,
                encoding={
                    v: {"zlib": True, "complevel": 9} for v in merged_data_LE.data_vars
                },
            )

    results = Parallel(n_jobs=-1)(delayed(process)(run) for run in rundirs)


def fill_missing_hour_posterior(run_dirs_pth, prev_run_pth, start_day, res):

    # Determine timestamp in filename
    if "0.25x0.3125" in res:
        timestamp = "0005"
    elif "0.5x0.625" in res:
        timestamp = "0005"
    elif "2.0x2.5" in res:
        timestamp = "0010"
    elif "4.0x5.0" in res:
        timestamp = "0010"
    
    # Load hour zero from end of spinup run or previous posterior simulation
    prev_file_SC = (
        f"{prev_run_pth}/OutputDir/GEOSChem.SpeciesConc.{start_day}_0000z.nc4"
    )
    prev_file_LE = (
        f"{prev_run_pth}/OutputDir/GEOSChem.LevelEdgeDiags.{start_day}_0000z.nc4"
    )
    prev_data_SC = xr.load_dataset(prev_file_SC)
    prev_data_LE = xr.load_dataset(prev_file_LE)

    # Load output SpeciesConc
    output_file_SC = (
        f"{run_dirs_pth}/OutputDir/GEOSChem.SpeciesConc.{start_day}_{timestamp}z.nc4"
    )
    output_data_SC = xr.load_dataset(output_file_SC)
    output_file_LE = (
        f"{run_dirs_pth}/OutputDir/GEOSChem.LevelEdgeDiags.{start_day}_{timestamp}z.nc4"
    )
    output_data_LE = xr.load_dataset(output_file_LE)

    # Merge output and copied datasets and replace original files that were missing the first hour
    merged_data_SC = xr.merge([output_data_SC, prev_data_SC])
    final_file_SC = (
        f"{run_dirs_pth}/OutputDir/GEOSChem.SpeciesConc.{start_day}_0000z.nc4"
    )
    merged_data_SC.to_netcdf(
        final_file_SC,
        encoding={v: {"zlib": True, "complevel": 9} for v in merged_data_SC.data_vars},
    )
    merged_data_LE = xr.merge([output_data_LE, prev_data_LE])
    final_file_LE = (
        f"{run_dirs_pth}/OutputDir/GEOSChem.LevelEdgeDiags.{start_day}_0000z.nc4"
    )
    merged_data_LE.to_netcdf(
        final_file_LE,
        encoding={v: {"zlib": True, "complevel": 9} for v in merged_data_LE.data_vars},
    )


if __name__ == "__main__":
    import sys

    run_name = sys.argv[1]
    run_dirs_pth = sys.argv[2]
    prev_run_pth = sys.argv[3]
    start_day = sys.argv[4]
    res = sys.argv[5]

    # Check if this is a posterior run, background run, or prior run
    accepted_rundirs = ("posterior_run", f"{run_name}_0000", f"{run_name}_background")
    
    if run_dirs_pth.endswith((accepted_rundirs)):
<<<<<<< HEAD
        fill_missing_hour_posterior(run_dirs_pth, prev_run_pth, start_day)
=======
        fill_missing_hour_posterior(run_dirs_pth, prev_run_pth, start_day, res)
>>>>>>> 2b9c06b0
    else:
        fill_missing_hour(run_name, run_dirs_pth, prev_run_pth, start_day, res)<|MERGE_RESOLUTION|>--- conflicted
+++ resolved
@@ -42,8 +42,6 @@
         if run_name in r and os.path.isdir(os.path.join(run_dirs_pth, r))
     ]
 
-<<<<<<< HEAD
-=======
     # Determine timestamp in filename
     if "0.25x0.3125" in res:
         timestamp = "0005"
@@ -54,7 +52,6 @@
     elif "4.0x5.0" in res:
         timestamp = "0010"
     
->>>>>>> 2b9c06b0
     # Process them
     def process(r):
         # Load hour zero from end of spinup run or previous posterior simulation
@@ -73,11 +70,7 @@
         )
         output_data_SC = xr.load_dataset(output_file_SC)
         if "0000" in r or "background" in r:
-<<<<<<< HEAD
-            output_file_LE = f"{run_dirs_pth}/{r}/OutputDir/GEOSChem.LevelEdgeDiags.{start_day}_0005z.nc4"
-=======
             output_file_LE = f"{run_dirs_pth}/{r}/OutputDir/GEOSChem.LevelEdgeDiags.{start_day}_{timestamp}z.nc4"
->>>>>>> 2b9c06b0
             output_data_LE = xr.load_dataset(output_file_LE)
 
         # Merge output and copied datasets and replace original files that were missing the first hour
@@ -168,10 +161,6 @@
     accepted_rundirs = ("posterior_run", f"{run_name}_0000", f"{run_name}_background")
     
     if run_dirs_pth.endswith((accepted_rundirs)):
-<<<<<<< HEAD
-        fill_missing_hour_posterior(run_dirs_pth, prev_run_pth, start_day)
-=======
         fill_missing_hour_posterior(run_dirs_pth, prev_run_pth, start_day, res)
->>>>>>> 2b9c06b0
     else:
         fill_missing_hour(run_name, run_dirs_pth, prev_run_pth, start_day, res)