#!/usr/bin/env python3
# -*- coding: utf-8 -*-

import sys
import glob
import numpy as np
import re
import os
import datetime
import yaml
from src.inversion_scripts.utils import save_obj
from src.inversion_scripts.operators.satellite_operator import (
    apply_average_satellite_operator,
    apply_satellite_operator,
)
from joblib import Parallel, delayed


def apply_operator(operator, params, config):
    """
    Run the chosen operator based on selected instrument

    Arguments
        operator [str]    : Data conversion operator to use
        params   [dict]   : parameters to run the given operator
    Returns
        output   [dict]   : Dictionary with:
                            - obs_GC : GEOS-Chem and satellite column data
                            - satellite columns
                            - GEOS-Chem columns
                            - satellite lat, lon
                            - satellite lat index, lon index
                              If build_jacobian=True, also include:
                                - K      : Jacobian matrix
    """
    if operator == "satellite_average":
        return apply_average_satellite_operator(
            params["filename"],
            params["species"],
            params["satellite_product"],
            params["n_elements"],
            params["gc_startdate"],
            params["gc_enddate"],
            params["xlim"],
            params["ylim"],
            params["gc_cache"],
            params["build_jacobian"],
            params["period_i"],
            config,
            params["use_water_obs"],
        )
    elif operator == "satellite":
        return apply_satellite_operator(
            params["filename"],
            params["species"],
            params["satellite_product"],
            params["n_elements"],
            params["gc_startdate"],
            params["gc_enddate"],
            params["xlim"],
            params["ylim"],
            params["gc_cache"],
            params["build_jacobian"],
            params["period_i"],
            config,
            params["use_water_obs"],
        )
    else:
        raise ValueError("Error: invalid operator selected.")


if __name__ == "__main__":

<<<<<<< HEAD
    startday = sys.argv[1]
    endday = sys.argv[2]
    lonmin = float(sys.argv[3])
    lonmax = float(sys.argv[4])
    latmin = float(sys.argv[5])
    latmax = float(sys.argv[6])
    n_elements = int(sys.argv[7])
    species = sys.argv[8]
    satellite_cache = sys.argv[9]
    satellite_product = sys.argv[10]
    isPost = sys.argv[11]
    build_jacobian = sys.argv[12]
    viz_prior = sys.argv[13] # Merged in dev but isn't in posterior.py, etc. -HON
=======
    config = yaml.load(open(sys.argv[1]), Loader=yaml.FullLoader)
    startday = sys.argv[2]
    endday = sys.argv[3]
    lonmin = float(sys.argv[4])
    lonmax = float(sys.argv[5])
    latmin = float(sys.argv[6])
    latmax = float(sys.argv[7])
    n_elements = int(sys.argv[8])
    tropomi_cache = sys.argv[9]
    BlendedTROPOMI = sys.argv[10].lower() == "true"
    use_water_obs = sys.argv[11].lower() == "true"
    isPost = sys.argv[12]
    period_i = int(sys.argv[13])
    build_jacobian = sys.argv[14]
    viz_prior = sys.argv[15]
>>>>>>> e64b99b0

    # Reformat start and end days for datetime in configuration
    start = f"{startday[0:4]}-{startday[4:6]}-{startday[6:8]} 00:00:00"
    end = f"{endday[0:4]}-{endday[4:6]}-{endday[6:8]} 23:59:59"

    # Configuration
    workdir = "."
    if build_jacobian.lower() == "true":
        build_jacobian = True
    else:
        build_jacobian = False
    if isPost.lower() == "false":  # if sampling prior simulation
        gc_cache = f"{workdir}/data_geoschem"
        outputdir = f"{workdir}/data_converted"
        vizdir = f"{workdir}/data_visualization"

        # for lognormal, we also sample the prior simulation in a
        # separate call to jacobian.py solely for visualization purposes
        if viz_prior.lower() == "true":
            gc_cache = f"{gc_cache}_prior"
            outputdir = f"{outputdir}_prior"
            vizdir = f"{vizdir}_prior"

    else:  # if sampling posterior simulation
        gc_cache = f"{workdir}/data_geoschem_posterior"
        outputdir = f"{workdir}/data_converted_posterior"
        vizdir = f"{workdir}/data_visualization_posterior"
    xlim = [lonmin, lonmax]
    ylim = [latmin, latmax]
    gc_startdate = np.datetime64(datetime.datetime.strptime(start, "%Y-%m-%d %H:%M:%S"))
    gc_enddate = np.datetime64(
        datetime.datetime.strptime(end, "%Y-%m-%d %H:%M:%S")
        - datetime.timedelta(days=1)
    )
    print("Start:", start)
    print("End:", end)

    # Get satellite data filenames for the desired date range
    allfiles = glob.glob(f"{satellite_cache}/*.nc")
    sat_files = []
    for index in range(len(allfiles)):
        filename = allfiles[index]
        shortname = re.split(r"\/", filename)[-1]
        shortname = re.split(r"\.", shortname)[0]
        strdate = re.split(r"\.|_+|T", shortname)[4]
        strdate = datetime.datetime.strptime(strdate, "%Y%m%d")
        if (strdate >= gc_startdate) and (strdate <= gc_enddate):
            sat_files.append(filename)
    sat_files.sort()
    print("Found", len(sat_files), "satellite data files.")

    # Map GEOS-Chem to satellite observation space
    # Also return Jacobian matrix if build_jacobian=True
    def process(filename):

        # Check if satellite file has already been processed
        print("========================")
        shortname = re.split(r"\/", filename)[-1]
        print(shortname)
        date = re.split(r"\.", shortname)[0]

        # If not yet processed, run apply_average_satellite_operator()
        if not os.path.isfile(f"{outputdir}/{date}_GCtoSatellite.pkl"):
            print("Applying satellite operator...")

            output = apply_operator(
                "satellite_average",
                {
                    "filename": filename,
                    "species" : species,
                    "satellite_product": satellite_product,
                    "n_elements": n_elements,
                    "gc_startdate": gc_startdate,
                    "gc_enddate": gc_enddate,
                    "xlim": xlim,
                    "ylim": ylim,
                    "gc_cache": gc_cache,
                    "build_jacobian": build_jacobian,
                    "period_i": period_i,
                    "use_water_obs": use_water_obs,
                },
                config,
            )

            # we also save out the unaveraged satellite operator for visualization purposes
            viz_output = apply_operator(
                "satellite",
                {
                    "filename": filename,
                    "species" : species,
                    "satellite_product": satellite_product,
                    "n_elements": n_elements,
                    "gc_startdate": gc_startdate,
                    "gc_enddate": gc_enddate,
                    "xlim": xlim,
                    "ylim": ylim,
                    "gc_cache": gc_cache,
                    "build_jacobian": False,
                    "period_i": period_i,
                    "use_water_obs": use_water_obs,
                },
                config,
            )

            if output == None:
                return 0
        else:
            return 0

        if output["obs_GC"].shape[0] > 0:
            print("Saving .pkl file")
            save_obj(output, f"{outputdir}/{date}_GCtoSatellite.pkl")
            save_obj(viz_output, f"{vizdir}/{date}_GCtoSatellite.pkl")
        return 0

    results = Parallel(n_jobs=-1)(delayed(process)(filename) for filename in sat_files)
    print(f"Wrote files to {outputdir}")<|MERGE_RESOLUTION|>--- conflicted
+++ resolved
@@ -71,21 +71,6 @@
 
 if __name__ == "__main__":
 
-<<<<<<< HEAD
-    startday = sys.argv[1]
-    endday = sys.argv[2]
-    lonmin = float(sys.argv[3])
-    lonmax = float(sys.argv[4])
-    latmin = float(sys.argv[5])
-    latmax = float(sys.argv[6])
-    n_elements = int(sys.argv[7])
-    species = sys.argv[8]
-    satellite_cache = sys.argv[9]
-    satellite_product = sys.argv[10]
-    isPost = sys.argv[11]
-    build_jacobian = sys.argv[12]
-    viz_prior = sys.argv[13] # Merged in dev but isn't in posterior.py, etc. -HON
-=======
     config = yaml.load(open(sys.argv[1]), Loader=yaml.FullLoader)
     startday = sys.argv[2]
     endday = sys.argv[3]
@@ -94,14 +79,14 @@
     latmin = float(sys.argv[6])
     latmax = float(sys.argv[7])
     n_elements = int(sys.argv[8])
-    tropomi_cache = sys.argv[9]
-    BlendedTROPOMI = sys.argv[10].lower() == "true"
-    use_water_obs = sys.argv[11].lower() == "true"
-    isPost = sys.argv[12]
-    period_i = int(sys.argv[13])
-    build_jacobian = sys.argv[14]
-    viz_prior = sys.argv[15]
->>>>>>> e64b99b0
+    species = sys.argv[9]
+    satellite_cache = sys.argv[10]
+    satellite_product = sys.argv[11]
+    use_water_obs = sys.argv[12]
+    isPost = sys.argv[13]
+    period_i = int(sys.argv[14])
+    build_jacobian = sys.argv[15]
+    viz_prior = sys.argv[16]
 
     # Reformat start and end days for datetime in configuration
     start = f"{startday[0:4]}-{startday[4:6]}-{startday[6:8]} 00:00:00"
