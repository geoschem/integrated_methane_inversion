--- conflicted
+++ resolved
@@ -44,13 +44,9 @@
             params["ylim"],
             params["gc_cache"],
             params["build_jacobian"],
-<<<<<<< HEAD
             params["period_i"],
-            config
-=======
-            params["sensi_cache"],
+            config,
             params["use_water_obs"],
->>>>>>> 3341d2f6
         )
     elif operator == "TROPOMI":
         return apply_tropomi_operator(
@@ -63,13 +59,9 @@
             params["ylim"],
             params["gc_cache"],
             params["build_jacobian"],
-<<<<<<< HEAD
             params["period_i"],
-            config
-=======
-            params["sensi_cache"],
+            config,
             params["use_water_obs"],
->>>>>>> 3341d2f6
         )
     else:
         raise ValueError("Error: invalid operator selected.")
@@ -77,22 +69,7 @@
 
 if __name__ == "__main__":
 
-<<<<<<< HEAD
     config = yaml.load(open(sys.argv[1]), Loader=yaml.FullLoader)
-    startday = sys.argv[2]
-    endday = sys.argv[3]
-    lonmin = float(sys.argv[4])
-    lonmax = float(sys.argv[5])
-    latmin = float(sys.argv[6])
-    latmax = float(sys.argv[7])
-    n_elements = int(sys.argv[8])
-    tropomi_cache = sys.argv[9]
-    BlendedTROPOMI = sys.argv[10] == "true"
-    isPost = sys.argv[11]
-    period_i = int(sys.argv[12])
-    build_jacobian = sys.argv[13]
-    viz_prior = sys.argv[14]
-=======
     startday = sys.argv[1]
     endday = sys.argv[2]
     lonmin = float(sys.argv[3])
@@ -104,9 +81,9 @@
     BlendedTROPOMI = sys.argv[9].lower() == "true"
     use_water_obs = sys.argv[10].lower() == "true"
     isPost = sys.argv[11]
+    period_i = int(sys.argv[12])
     build_jacobian = sys.argv[12]
     viz_prior = sys.argv[13]
->>>>>>> 3341d2f6
 
     # Reformat start and end days for datetime in configuration
     start = f"{startday[0:4]}-{startday[4:6]}-{startday[6:8]} 00:00:00"
@@ -184,12 +161,8 @@
                     "ylim": ylim,
                     "gc_cache": gc_cache,
                     "build_jacobian": build_jacobian,
-<<<<<<< HEAD
                     "period_i": period_i,
-=======
-                    "sensi_cache": sensi_cache,
                     "use_water_obs": use_water_obs,
->>>>>>> 3341d2f6
                 },
                 config
             )
@@ -207,12 +180,8 @@
                     "ylim": ylim,
                     "gc_cache": gc_cache,
                     "build_jacobian": False,
-<<<<<<< HEAD
                     "period_i": period_i,
-=======
-                    "sensi_cache": sensi_cache,
                     "use_water_obs": use_water_obs,
->>>>>>> 3341d2f6
                 },
                 config
             )
