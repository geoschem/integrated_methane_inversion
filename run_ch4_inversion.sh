#!/bin/bash

# This script will run a CH4 analytical inversion with GEOS-Chem.
# (mps, 2/20/2021)
# (djv, 12/7/2021)

start_time=$(date)

##=======================================================================
## Parse config.yml file
##=======================================================================

printf "\n=== PARSING CONFIG FILE ===\n"

# Get configuration
source parse_yaml.sh
eval $(parse_yaml config.yml)
# For reference, this defines the following environment variables:
# General: $isAWS, $RunName
# Period of interest: $StartDate, $EndDate, $SpinupMonths
# Region of interest: $LonMin, $LonMax, $LatMin, $LatMax
# Inversion: $PriorError, $ObsError, $Gamma
# Grid: $Res, $Met, $HalfPolar, $Levs, $NestedGrid, $REGION, $Buffer
# Setup modules: $CreateStateVectorFile, $SetupTemplateRundir, $SetupSpinupRun, $SetupJacobianRuns, $SetupInversion, $SetupPosteriorRun
# Run modules: $RunSetup, $DoSpinup, $DoJacobian, $DoInversion, $DoPosterior
# State vector: $BufferDeg, $nBufferClusters, $LandThreshold
# If custom state vec file: $StateVectorFile, $LonMinCustomStateVector, $LonMaxCustomStateVector, $LatMinCustomStateVector, $LatMaxCustomStateVector
# Harvard-Cannon: $nCPUs, $partition

# My path
if "$isAWS"; then
    MyPath="/home/ubuntu/CH4_Workflow"
    SetupPath="/home/ubuntu/setup_CH4"
else
    MyPath="/n/holyscratch01/jacob_lab/msulprizio/CH4"
    SetupPath="FILL"
fi

## ======================================================================
## Specific to Harvard's Cannon cluster
## ======================================================================

# Path to inversion setup
InversionPath=$(pwd -P)

# Environment files
NCOEnv="${InversionPath}/envs/Harvard-Cannon/gcc.ifort17_cannon.env"
GCCEnv="${InversionPath}/envs/Harvard-Cannon/gcc.gfortran10.2_cannon.env"
CondaEnv="ch4_inv"
FortranCompiler="~/env/envs/gcc_cmake.ifort17_openmpi_cannon.env"

##=======================================================================
##  Run the setup script
##=======================================================================
if "$RunSetup"; then

    printf "\n=== RUNNING SETUP SCRIPT ===\n"

    cd ${SetupPath}

    if ! "$isAWS"; then
        # Load fortran compiler
        source ${FortranCompiler}
    fi

    # Run the setup script
    ./setup_ch4_inversion.sh; wait;

    printf "\n=== DONE RUNNING SETUP SCRIPT ===\n"

fi

##=======================================================================
##  Submit spinup simulation
##=======================================================================
if  "$DoSpinup"; then

    printf "\n=== SUBMITTING SPINUP SIMULATION ===\n"

    cd ${MyPath}/${RunName}/spinup_run

    if ! "$isAWS"; then
        # Replace nCPUs, partitions
        
        # Load environment with modules for compiling GEOS-Chem Classic
        source ${GCCEnv}
    fi

    # Submit job to job scheduler
    sbatch -W ${RunName}_Spinup.run; wait;

    printf "=== DONE SPINUP SIMULATION ===\n"
    
fi

##=======================================================================
##  Submit Jacobian simulation
##=======================================================================
if "$DoJacobian"; then

    printf "\n=== SUBMITTING JACOBIAN SIMULATIONS ===\n"

    cd ${MyPath}/${RunName}/jacobian_runs

    if ! "$isAWS"; then
        # Replace nCPUs, partitions

        # Load environment with modules for compiling GEOS-Chem Classic
        source ${GCCEnv} 
    fi

    # Submit job to job scheduler
    ./submit_jacobian_simulations_array.sh; wait;

    printf "=== DONE JACOBIAN SIMULATIONS ===\n"

fi

##=======================================================================
##  Process data and run inversion
##=======================================================================
if "$DoInversion"; then

    printf "\n=== RUNNING INVERSION ===\n"

    cd ${MyPath}/${RunName}/inversion

    if ! "$isAWS"; then
        # Replace nCPUs, partitions

        # Activate Conda environment
        printf "Activating conda environment: ${CondaEnv}\n"
        source activate $CondaEnv
    fi

    # Execute inversion driver script
    sbatch -W run_inversion.sh; wait;
        
    printf "=== DONE RUNNING INVERSION ===\n"

fi

##=======================================================================
##  Submit posterior simulation and process output
##=======================================================================
if "$DoPosterior"; then

    cd ${MyPath}/${RunName}/posterior_run
    
    if ! "$isAWS"; then
        # Replace nCPUs, partitions

        # Load environment with modules for compiling GEOS-Chem Classic
        source ${GCCEnv}
    fi

    # Submit job to job scheduler
    printf "\n=== SUBMITTING POSTERIOR SIMULATION ===\n"
    sbatch -W ${RunName}_Posterior.run; wait;
    printf "=== DONE POSTERIOR SIMULATION ===\n"

    cd ${MyPath}/${RunName}/inversion

    # Fill missing data (first hour of simulation) in posterior output
    PosteriorRunDir="${MyPath}/${RunName}/posterior_run"
    PrevDir="${MyPath}/${RunName}/spinup_run"
    printf "\n=== Calling postproc_diags.py for posterior ===\n"
    python postproc_diags.py $RunName $PosteriorRunDir $PrevDir $StartDate; wait
    printf "=== DONE -- postproc_diags.py ===\n"

    # Build directory for hourly posterior GEOS-Chem output data
    mkdir -p data_converted_posterior
    mkdir -p data_GC_posterior
    GCsourcepth="${PosteriorRunDir}/OutputDir"
    GCDir="./data_GC_posterior"
    printf "\n=== Calling setup_GCdatadir.py for posterior ===\n"
    python setup_GCdatadir.py $StartDate $EndDate $GCsourcepth $GCDir; wait
    printf "=== DONE -- setup_GCdatadir.py ===\n"

    # Sample GEOS-Chem atmosphere with TROPOMI
<<<<<<< HEAD
    function ncmax { ncap2 -O -C -v -s "foo=${1}.max();print(foo)" ${2} ~/foo.nc | cut -f 3- -d ' ' ; }
    LonMinInvDomain=$(( LonMin-BufferDeg ))
    LonMaxInvDomain=$(( LonMax+BufferDeg ))
    LatMinInvDomain=$(( LatMin-BufferDeg ))
    LatMaxInvDomain=$(( LatMax+BufferDeg ))
=======
    # Here we use bc to do floating point arithmetic
    LonMinInvDomain=`echo "$LonMin-$BufferDeg" | bc`
    LonMaxInvDomain=`echo "$LonMax+$BufferDeg" | bc`
    LatMinInvDomain=`echo "$LatMin-$BufferDeg" | bc`
    LatMaxInvDomain=`echo "$LatMax+$BufferDeg" | bc`
>>>>>>> ea4501ab
    StateVectorFilePath="${MyPath}/${RunName}/StateVector.nc"
    if ! "$CreateStateVectorFile"; then
        function ncmin { ncap2 -O -C -v -s "foo=${1}.min();print(foo)" ${2} ~/foo.nc | cut -f 3- -d ' ' ; }
        LonMinInvDomain=$(ncmin lon $StateVectorFile)
        LonMaxInvDomain=$(ncmax lon $StateVectorFile)
        LatMinInvDomain=$(ncmin lat $StateVectorFile)
        LatMaxInvDomain=$(ncmax lat $StateVectorFile)
        StateVectorFilePath=$StateVectorFile
    fi
    nElements=$(ncmax StateVector $StateVectorFilePath)
    FetchTROPOMI="False"
    isPost="True"

    printf "\n=== Calling jacobian.py to sample posterior simulation (without jacobian sensitivity analysis) ===\n"
    python jacobian.py $StartDate $EndDate $LonMinInvDomain $LonMaxInvDomain $LatMinInvDomain $LatMaxInvDomain $nElements $FetchTROPOMI $isPost; wait
    printf "=== DONE sampling the posterior simulation ===\n\n"

fi

end_time=$(date)
printf "\nIMI started: %s" "$start_time"
printf "\nIMI ended: %s\n\n" "$end_time"

exit 0<|MERGE_RESOLUTION|>--- conflicted
+++ resolved
@@ -178,19 +178,12 @@
     printf "=== DONE -- setup_GCdatadir.py ===\n"
 
     # Sample GEOS-Chem atmosphere with TROPOMI
-<<<<<<< HEAD
     function ncmax { ncap2 -O -C -v -s "foo=${1}.max();print(foo)" ${2} ~/foo.nc | cut -f 3- -d ' ' ; }
-    LonMinInvDomain=$(( LonMin-BufferDeg ))
-    LonMaxInvDomain=$(( LonMax+BufferDeg ))
-    LatMinInvDomain=$(( LatMin-BufferDeg ))
-    LatMaxInvDomain=$(( LatMax+BufferDeg ))
-=======
     # Here we use bc to do floating point arithmetic
     LonMinInvDomain=`echo "$LonMin-$BufferDeg" | bc`
     LonMaxInvDomain=`echo "$LonMax+$BufferDeg" | bc`
     LatMinInvDomain=`echo "$LatMin-$BufferDeg" | bc`
     LatMaxInvDomain=`echo "$LatMax+$BufferDeg" | bc`
->>>>>>> ea4501ab
     StateVectorFilePath="${MyPath}/${RunName}/StateVector.nc"
     if ! "$CreateStateVectorFile"; then
         function ncmin { ncap2 -O -C -v -s "foo=${1}.min();print(foo)" ${2} ~/foo.nc | cut -f 3- -d ' ' ; }
