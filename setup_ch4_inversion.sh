#!/bin/bash

# This script will set up CH4 analytical inversions with GEOS-Chem. See
# setup_ch4_inversion_instructions.txt for details (mps, 2/20/2020)

##=======================================================================
## Parse config.yml file
##=======================================================================

printf "\n=== PARSING CONFIG FILE ===\n"

# Function to parse yaml files from shell script
# By Stefan Farestam via stackoverflow:
# https://stackoverflow.com/questions/5014632/how-can-i-parse-a-yaml-file-from-a-linux-shell-script
function parse_yaml {
   local prefix=$2
   local s='[[:space:]]*' w='[a-zA-Z0-9_]*' fs=$(echo @|tr @ '\034')
   sed -ne "s|^\($s\):|\1|" \
        -e "s|^\($s\)\($w\)$s:$s[\"']\(.*\)[\"']$s\$|\1$fs\2$fs\3|p" \
        -e "s|^\($s\)\($w\)$s:$s\(.*\)$s\$|\1$fs\2$fs\3|p"  $1 |
   awk -F$fs '{
      indent = length($1)/2;
      vname[indent] = $2;
      for (i in vname) {if (i > indent) {delete vname[i]}}
      if (length($3) > 0) {
         vn=""; for (i=0; i<indent; i++) {vn=(vn)(vname[i])("_")}
         printf("%s%s%s=\"%s\"\n", "'$prefix'",vn, $2, $3);
      }
   }'
}

# Get configuration
eval $(parse_yaml config.yml)
# For reference, this defines the following environment variables:
# General: $isAWS, $RunName
# Period of interest: $StartDate, $EndDate, $SpinupMonths
# Region of interest: $LonMin, $LonMax, $LatMin, $LatMax
# Inversion: $PriorError, $ObsError, $Gamma
# Grid: $Res, $Met, $HalfPolar, $Levs, $NestedGrid, $REGION, $Buffer
# Setup modules: $CreateStateVectorFile, $SetupTemplateRundir, $SetupSpinupRun, $SetupJacobianRuns, $SetupInversion, $SetupPosteriorRun
# Run modules: $RunSetup, $DoSpinup, $DoJacobian, $DoInversion, $DoPosterior
# State vector: $BufferDeg, $nBufferClusters, $LandThreshold, $StateVectorFile
# Harvard-Cannon: $nCPUs, $partition

<<<<<<< HEAD
# Run IMI on AWS? If false, a local cluster will be assumed
isAWS=true
=======
##=======================================================================
## Standard settings
##=======================================================================
>>>>>>> 799215f3

# Path to inversion setup
InversionPath=$(pwd -P)

# AWS only: Download missing GEOS-Chem input data from S3 (you will be charged)
if "$isAWS"; then
    SpinupDryrun=true      # Met fields/emissions for spinup run
    ProductionDryRun=true  # Met fields/emissions for production runs
    PosteriorDryRun=true   # Met fields/emissions for posterior run
    BCdryrun=true          # Boundary condition files
else
    SpinupDryrun=false
    ProductionDryRun=false
    PosteriorDryRun=false
    BCdryrun=false
fi

# Start and end date for the spinup simulation
SpinupStart=$(date --date="${StartDate} -${SpinupMonths} month" +%Y%m%d)
SpinupEnd=${StartDate}

# Path where you want to set up CH4 inversion code and run directories
if "$isAWS"; then
    MyPath="/home/ubuntu/CH4_Workflow"
    CondaEnv="geo"
else
    MyPath="/n/holyscratch01/jacob_lab/msulprizio/CH4"

    # Environment files (specific to Harvard's Cannon cluster)
    NCOEnv="${InversionPath}/envs/Harvard-Cannon/gcc.ifort17_cannon.env"
    GCCEnv="${InversionPath}/envs/Harvard-Cannon/gcc.gfortran10.2_cannon.env"
    CondaEnv="ch4_inv" # See envs/README to create this environment
fi

# Path to find non-emissions input data
if "$isAWS"; then
    DataPath="/home/ubuntu/ExtData"
else
    DataPath="/n/holyscratch01/external_repos/GEOS-CHEM/gcgrid/gcdata/ExtData"
fi

# Path to initial restart file
UseBCsForRestart=true
if "$isAWS"; then
    RestartDownload=true # automatically download restart file
    RestartFile="${DataPath}/BoundaryConditions/GEOSChem.BoundaryConditions.${SpinupStart}_0000z.nc4"
else
    RestartDownload=false
    RestartFile="/n/seasasfs02/CH4_inversion/InputData/BoundaryConditions/OutputDir_bias_corrected_dk_2/GEOSChem.BoundaryConditions.${SpinupStart}_0000z.nc4"
fi
    
# Path to boundary condition files (for nested grid simulations)
# Must put backslash before $ in $YYYY$MM$DD to properly work in sed command
if "$isAWS"; then
    BCfiles="${DataPath}/BoundaryConditions"
else
    BCfiles="/n/seasasfs02/CH4_inversion/InputData/BoundaryConditions/OutputDir_bias_corrected_dk_2/GEOSChem.BoundaryConditions.\$YYYY\$MM\$DD_0000z.nc4"
fi

## Jacobian settings
PerturbValue=1.5

# Apply scale factors from a previous inversion?
UseEmisSF=false
UseSeparateWetlandSF=false
UseOHSF=false

# Turn on planeflight diagnostic in GEOS-Chem?
PLANEFLIGHT=false

# Save out hourly diagnostics from GEOS-Chem?
# For use in satellite operators via post-processing -- required for TROPOMI
# inversions
HourlyCH4=true

# Turn on old observation operators in GEOS-Chem?
# These will save out text files comparing GEOS-Chem to observations, but have
# to be manually incorporated into the IMI
GOSAT=false
TCCON=false
AIRS=false

##=======================================================================
## Download Boundary Conditions files if requested
##=======================================================================

if "$BCdryrun"; then

    mkdir -p ${BCfiles}

    if "$DoSpinup"; then
	START=${SpinupStart}
    else
	START=${StartDate}
    fi
    echo "Downloading boundary condition data for $START to $EndDate"
    python download_bc.py ${START} ${EndDate} ${BCfiles}

fi

##=======================================================================
## Download initial restart file if requested
##=======================================================================
if "$RestartDownload"; then
    if [ ! -f "$RestartFile" ]; then
	aws s3 cp --request-payer=requester s3://umi-bc-test/${RestartFile} $RestartFile
    fi
fi    

##=======================================================================
## Define met and grid fields for HEMCO_Config.rc
##=======================================================================
if [ "$Met" == "geosfp" ]; then
    metUC="GEOSFP"
    metDir="GEOS_FP"
    native="0.25x0.3125"
    constYr="2011"
elif [ "$Met" == "merra2" ]; then
    metUC="MERRA2"
    metDir="MERRA2"
    native="0.5x0.625"
    constYr="2015"
fi
if [ "$Res" = "4x5" ]; then
    gridRes="${Res}"
    gridResLong="4.0x5.0"
elif [ "$Res" == "2x2.5" ]; then
    gridRes="2x25"
    gridResLong="2.0x2.5"
elif [ "$Res" == "0.5x0.625" ]; then
    gridRes="05x0625"
    gridResLong="${Res}"
elif [ "$Res" == "0.25x0.3125" ]; then
    gridRes="025x03125"
    gridResLong="${Res}"
fi
if [ -z "$REGION" ]; then
    gridDir="$Res"
else
    gridDir="${Res}_${REGION}"
fi

# Define path to GEOS-Chem run directory files
GCClassicPath="${InversionPath}/GCClassic"
RunFilesPath="${GCClassicPath}/run"

# Create working directory if it doesn't exist yet
mkdir -p -v ${MyPath}/$RunName

##=======================================================================
## Create state vector file
##=======================================================================
if "$CreateStateVectorFile"; then

    printf "\n=== CREATING STATE VECTOR FILE ===\n"
    
    # Use GEOS-FP or MERRA-2 CN file to determine ocean/land grid boxes
    LandCoverFile="${DataPath}/GEOS_${gridDir}/${metDir}/${constYr}/01/${metUC}.${constYr}0101.CN.${gridRes}.${REGION}.nc"

    # Output path and filename for state vector file
    StateVectorFile="StateVector.nc"

    # Create state vector file
    cd ${MyPath}/$RunName
    mkdir -p -v StateVectorFile # djv: why is StateVectorFile a directory here, it's .nc ?
    cd StateVectorFile

    # Copy state vector creation script to working directory
    cp ${InversionPath}/PostprocessingScripts/CH4_TROPOMI_INV/make_state_vector_file.py .
    chmod 755 make_state_vector_file.py

    # Activate Conda environment
    printf "Activating conda environment: ${CondaEnv}\n"
    if "$isAWS"; then
        source /home/ubuntu/miniconda/etc/profile.d/conda.sh
        conda activate $CondaEnv
    else
        source activate $CondaEnv
    fi
<<<<<<< HEAD
    
=======

>>>>>>> 799215f3
    printf "Calling make_state_vector_file.py\n"
    python make_state_vector_file.py $LandCoverFile $StateVectorFile $LatMin $LatMax $LonMin $LonMax $BufferDeg $LandThreshold $nBufferClusters
    conda deactivate
    
    # Define inversion domain lat/lon bounds
    Lons="$(( LonMin-BufferDeg )) $(( LonMax+BufferDeg ))"
    Lats="$(( LatMin-BufferDeg )) $(( LatMax+BufferDeg ))"

    printf "=== DONE CREATING STATE VECTOR FILE ===\n"

else
    echo Need something to define Lons, Lats from the custom state vector file!
fi

# Load environment with NCO
if ! "$isAWS"; then
    source ${NCOEnv}
fi

# Determine number of elements in state vector file
function ncmax { ncap2 -O -C -v -s "foo=${1}.max();print(foo)" ${2} ~/foo.nc | cut -f 3- -d ' ' ; }
nElements=$(ncmax StateVector $StateVectorFile)
printf "\n Number of state vector elements in this inversion= ${nElements}\n"

# Purge software modules
if ! "$isAWS"; then
    module purge
fi

##=======================================================================
## Set up template run directory
##=======================================================================
if "$SetupTemplateRundir"; then

    printf "\n=== CREATING TEMPLATE RUN DIRECTORY ===\n"

    cd ${MyPath}/${RunName}

    # Create template run directory
    RunTemplate="template_run"
    mkdir -p -v ${RunTemplate}

    # Copy run directory files directly from GEOS-Chem repository
    cp -RLv ${RunFilesPath}/input.geos.templates/input.geos.CH4 ${RunTemplate}/input.geos
    cp -RLv ${RunFilesPath}/HISTORY.rc.templates/HISTORY.rc.CH4 ${RunTemplate}/HISTORY.rc
    cp -RLv ${RunFilesPath}/runScriptSamples/ch4_run.template ${RunTemplate}
    cp -RLv ${RunFilesPath}/getRunInfo ${RunTemplate}/
    cp -RLv ${RunFilesPath}/Makefile ${RunTemplate}/
    cp -RLv ${RunFilesPath}/HEMCO_Diagn.rc.templates/HEMCO_Diagn.rc.CH4 ${RunTemplate}/HEMCO_Diagn.rc
    cp -RLv ${RunFilesPath}/HEMCO_Config.rc.templates/HEMCO_Config.rc.CH4 ${RunTemplate}/HEMCO_Config.rc
    cp -RLv ${RunFilesPath}/../shared/download_data.py ${RunTemplate}/
    cp -RLv ${GCClassicPath}/src/GEOS-Chem/run/shared/species_database.yml ${RunTemplate}/

    cd $RunTemplate
    mkdir -p OutputDir
    mkdir -p Restarts

    # Update settings in input.geos
    sed -i -e "s:{DATE1}:${StartDate}:g" \
           -e "s:{DATE2}:${EndDate}:g" \
           -e "s:{TIME1}:000000:g" \
           -e "s:{TIME2}:000000:g" \
           -e "s:{MET}:${Met}:g" \
           -e "s:{DATA_ROOT}:${DataPath}:g" \
           -e "s:{SIM}:CH4:g" \
           -e "s:{RES}:${gridResLong}:g" \
           -e "s:{LON_RANGE}:${Lons}:g" \
           -e "s:{LAT_RANGE}:${Lats}:g" \
           -e "s:{HALF_POLAR}:${HalfPolar}:g" \
           -e "s:{NLEV}:${Levs}:g" \
           -e "s:{NESTED_SIM}:${NestedGrid}:g" \
           -e "s:{BUFFER_ZONE}:${Buffer}:g" input.geos
    if [ "$NestedGrid" == "T" ]; then
	sed -i -e "s|timestep \[sec\]: 600|timestep \[sec\]: 300|g" \
            -e "s|timestep \[sec\]: 1200|timestep \[sec\]: 600|g" input.geos
    fi

    # For CH4 inversions always turn analytical inversion on
    OLD="Do analytical inversion?: F"
    NEW="Do analytical inversion?: T"
    sed -i "s/$OLD/$NEW/g" input.geos

    # Turn on analytical inversion option in HEMCO_Config.rc also
    OLD="--> AnalyticalInv          :       false"
    NEW="--> AnalyticalInv          :       true "
    sed -i "s/$OLD/$NEW/g" HEMCO_Config.rc

    # Modify path to state vector file in HEMCO_Config.rc
    OLD=" StateVectors.nc"
    if "$CreateStateVectorFile"; then
	NEW=" ${MyPath}/${RunName}/StateVectorFile/${StateVectorFile}"
    else
	NEW=" ${StateVectorFile}"
    fi
    echo $NEW
    sed -i -e "s@$OLD@$NEW@g" HEMCO_Config.rc

    # Turn other options on/off according to settings above
    if "$GOSAT"; then
	OLD="Use GOSAT obs operator? : F"
	NEW="Use GOSAT obs operator? : T"
	sed -i "s/$OLD/$NEW/g" input.geos
    fi
    if "$TCCON"; then
	OLD="Use TCCON obs operator? : F"
	NEW="Use TCCON obs operator? : T"
	sed -i "s/$OLD/$NEW/g" input.geos
    fi
    if "$AIRS"; then
	OLD="Use AIRS obs operator?  : F"
	NEW="Use AIRS obs operator?  : T"
	sed -i "s/$OLD/$NEW/g" input.geos
    fi
    if "$UseEmisSF"; then
	OLD=" => Use emis scale factr: F"
	NEW=" => Use emis scale factr: T"
	sed -i "s/$OLD/$NEW/g" input.geos
    fi
    if "$UseSeparateWetlandSF"; then
	OLD=" => Use sep. wetland SFs: F"
	NEW=" => Use sep. wetland SFs: T"
	sed -i "s/$OLD/$NEW/g" input.geos
    fi
    if "$UseOHSF"; then
	OLD=" => Use OH scale factors: F"
	NEW=" => Use OH scale factors: T"
	sed -i "s/$OLD/$NEW/g" input.geos
    fi
    if "$PLANEFLIGHT"; then
	mkdir -p Plane_Logs
	OLD="Turn on plane flt diag? : F"
	NEW="Turn on plane flt diag? : T"
	sed -i "s/$OLD/$NEW/g" input.geos
	OLD="Flight track info file  : Planeflight.dat.YYYYMMDD"
	NEW="Flight track info file  : Planeflights\/Planeflight.dat.YYYYMMDD"
	sed -i "s/$OLD/$NEW/g" input.geos
	OLD="Output file name        : plane.log.YYYYMMDD"
	NEW="Output file name        : Plane_Logs\/plane.log.YYYYMMDD"
	sed -i "s/$OLD/$NEW/g" input.geos
    fi

    # Set up HEMCO_Config.rc
    # Use monthly emissions diagnostic output by default
    sed -i -e "s:End:Monthly:g" \
           -e "s:{VERBOSE}:0:g" \
           -e "s:{WARNINGS}:1:g" \
           -e "s:{DATA_ROOT}:${DataPath}:g" \
           -e "s:{GRID_DIR}:${gridDir}:g" \
           -e "s:{MET_DIR}:${metDir}:g" \
           -e "s:{NATIVE_RES}:${native}:g" \
           -e "s:\$ROOT/SAMPLE_BCs/v2019-05/CH4/GEOSChem.BoundaryConditions.\$YYYY\$MM\$DD_\$HH\$MNz.nc4:${BCfiles}:g" HEMCO_Config.rc

    if [ ! -z "$REGION" ]; then
        sed -i -e "s:\$Res:\$Res.${REGION}:g" HEMCO_Config.rc
    fi
    if [ "$NestedGrid" == "T" ]; then
        OLD="--> GC_BCs                 :       false "
        NEW="--> GC_BCs                 :       true  "
        sed -i "s/$OLD/$NEW/g" HEMCO_Config.rc
    fi

    # Set up HISTORY.rc
    # Use monthly output by default
    sed -i -e "s:{FREQUENCY}:00000100 000000:g" \
           -e "s:{DURATION}:00000100 000000:g" \
           -e "s:'CH4':#'CH4':g" \
           -e "s:'Metrics:#'Metrics:g" HISTORY.rc
    
    # If turned on, save out hourly CH4 concentrations to daily files
    if "$HourlyCH4"; then
        sed -i -e 's/SpeciesConc.frequency:      00000100 000000/SpeciesConc.frequency:      00000000 010000/g' \
    	       -e 's/SpeciesConc.duration:       00000100 000000/SpeciesConc.duration:       00000001 000000/g' \
               -e 's/SpeciesConc.mode:           '\''time-averaged/SpeciesConc.mode:           '\''instantaneous/g' HISTORY.rc
    fi

    # Load environment with modules for compiling GEOS-Chem Classic
    if ! "$isAWS"; then
        source ${GCCEnv}
    fi
    
    # Compile GEOS-Chem and store executable in template run directory
    mkdir build; cd build
    cmake ${InversionPath}/GCClassic
    cmake . -DRUNDIR=..
    make -j install
    cd ..
    rm -rf build

    # Purge software modules
    if ! "$isAWS"; then
        module purge
    fi
    
    # Navigate back to top-level directory
    cd ..

    printf "=== DONE CREATING TEMPLATE RUN DIRECTORY ===\n"

fi # SetupTemplateRunDir

##=======================================================================
##  Set up spinup run directory
##=======================================================================

if "$isAWS"; then
    # Get max process count for spinup, production, and run_inversion scripts
    output=$(echo $(slurmd -C))
    array=($output)
    cpu_str=$(echo ${array[1]})
    cpu_count=$(echo ${cpu_str:5})
fi

if  "$SetupSpinupRun"; then

    # Make sure template run directory exists
    if [ ! -d ${RunTemplate} ]; then
	echo "Template run directory does not exist. Please set 'SetupTemplateRundir=true' in setup_ch4_inversion.sh" 
	exit 9999
    fi

    printf "\n=== CREATING SPINUP RUN DIRECTORY ===\n"
    
    cd ${MyPath}/${RunName}
    
    # Define the run directory name
    SpinupName="${RunName}_Spinup"

    # Make the directory
    runDir="spinup_run"
    mkdir -p -v ${runDir}

    # Copy and point to the necessary data
    cp -r ${RunTemplate}/*  ${runDir}
    cd $runDir

    # Link to GEOS-Chem executable instead of having a copy in each run dir
    rm -rf gcclassic
    ln -s ../${RunTemplate}/gcclassic .

    # Link to restart file
    ln -s $RestartFile GEOSChem.Restart.${SpinupStart}_0000z.nc4
    if "$UseBCsForRestart"; then
	sed -i -e "s|SpeciesRst|SpeciesBC|g" HEMCO_Config.rc
    fi
    
    # Update settings in input.geos
    sed -i -e "s|${StartDate}|${SpinupStart}|g" \
           -e "s|${EndDate}|${SpinupEnd}|g" \
           -e "s|Do analytical inversion?: T|Do analytical inversion?: F|g" \
<<<<<<< HEAD
           -e "s|pertpert|1.0|g" \
           -e "s|clustnumclustnum|0|g" input.geos
=======
           -e "s|{pertpert}|1.0|g" \
           -e "s|{clustnumclustnum}|0|g" input.geos
>>>>>>> 799215f3

    # Create run script from template
    sed -e "s:namename:${SpinupName}:g" \
	-e "s:##:#:g" ch4_run.template > ${SpinupName}.run
    chmod 755 ${SpinupName}.run
    rm -f ch4_run.template

    if "$isAWS"; then
	sed -i -e "/#SBATCH -p huce_intel/d" \
	       -e "/#SBATCH -t/d" \
	       -e "/#SBATCH --mem/d" \
<<<<<<< HEAD
               -e "s:#SBATCH -c 8:#SBATCH -c ${cpu_count}:g" ${SpinupName}.run
=======
           -e "s:#SBATCH -c 8:#SBATCH -c ${cpu_count}:g" ${SpinupName}.run
>>>>>>> 799215f3
    fi

    ### Perform dry run if requested
    if "$SpinupDryrun"; then
       printf "Executing dry-run for spinup run...\n"
       ./gcclassic --dryrun &> log.dryrun
       ./download_data.py --aws log.dryrun
    fi
    
    # Navigate back to top-level directory
    cd ..

    printf "=== DONE CREATING SPINUP RUN DIRECTORY ===\n"

fi # SetupSpinupRun

##=======================================================================
##  Set up posterior run directory
##=======================================================================
if  "$SetupPosteriorRun"; then

    # Make sure template run directory exists
    if [ ! -d ${RunTemplate} ]; then
	echo "Template run directory does not exist. Please set 'SetupTemplateRundir=true' in setup_ch4_inversion.sh" 
	exit 9999
    fi

    printf "\n=== CREATING POSTERIOR RUN DIRECTORY ===\n"
    
    cd ${MyPath}/${RunName}
    
    # Define the run directory name
    PosteriorName="${RunName}_Posterior"

    # Make the directory
    runDir="posterior_run"
    mkdir -p -v ${runDir}

    # Copy and point to the necessary data
    cp -r ${RunTemplate}/*  ${runDir}
    cd $runDir

    # Link to GEOS-Chem executable instead of having a copy in each run dir
    rm -rf gcclassic
    ln -s ../${RunTemplate}/gcclassic .

    # Link to restart file
    if "$DoSpinup"; then
       ln -s ../spinup_run/GEOSChem.Restart.${SpinupEnd}_0000z.nc4 GEOSChem.Restart.${StartDate}_0000z.nc4
    else
       ln -s $RestartFile GEOSChem.Restart.${StartDate}_0000z.nc4
       if "$UseBCsForRestart"; then
	   sed -i -e "s|SpeciesRst|SpeciesBC|g" HEMCO_Config.rc
	   printf "\nWARNING: Changing restart field entry in HEMCO_Config.rc to read the field from a boundary condition file. Please revert SpeciesBC_ back to SpeciesRst_ for subsequent runs.\n" 
       fi
    fi
    
    # Update settings in input.geos
    sed -i -e "s|Do analytical inversion?: T|Do analytical inversion?: F|g" \
<<<<<<< HEAD
           -e "s|pertpert|1.0|g" \
           -e "s|clustnumclustnum|0|g" input.geos
=======
           -e "s|{pertpert}|1.0|g" \
           -e "s|{clustnumclustnum}|0|g" input.geos
>>>>>>> 799215f3

    # Create run script from template
    sed -e "s:namename:${SpinupName}:g" \
	-e "s:##:#:g" ch4_run.template > ${PosteriorName}.run
    chmod 755 ${PosteriorName}.run
    rm -f ch4_run.template

    if "$isAWS"; then
	sed -i -e "/#SBATCH -p huce_intel/d" \
	       -e "/#SBATCH -t/d" \
	       -e "/#SBATCH --mem/d" \
	       -e "s:#SBATCH -c 8:#SBATCH -c ${cpu_count}:g" ${PosteriorName}.run
    fi
    
    # Print messages
    printf "\nNote: You will need to manually modify HEMCO_Config.rc to apply the appropriate scale factors.\n"

    ### Perform dry run if requested
    if "$PosteriorDryRun"; then
	   printf "Executing dry-run for posterior run...\n"
	   ./gcclassic --dryrun &> log.dryrun
	   ./download_data.py --aws log.dryrun
    fi
    
    # Navigate back to top-level directory
    cd ..

    printf "=== DONE CREATING POSTERIOR RUN DIRECTORY ===\n"
    
fi # SetupPosteriorRun

##=======================================================================
##  Set up Jacobian run directories
##=======================================================================
if "$SetupJacobianRuns"; then

    # Make sure template run directory exists
    if [ ! -d ${RunTemplate} ]; then
	echo "Template run directory does not exist. Please set 'SetupTemplateRundir=true' in setup_ch4_inversion.sh" 
	exit 9999
    fi

    printf "\n=== CREATING JACOBIAN RUN DIRECTORIES ===\n"
    
    cd ${MyPath}/${RunName}

    # Create directory that will contain all Jacobian run directories
    mkdir -p -v jacobian_runs

    # Copy run scripts
    cp ${RunFilesPath}/runScriptSamples/run_jacobian_simulations.sh jacobian_runs/
    sed -i -e "s:{RunName}:${RunName}:g" jacobian_runs/run_jacobian_simulations.sh
    if "$isAWS"; then
	sed -i -e "/#SBATCH -p huce_intel/d" \
       	       -e "/#SBATCH -t/d" jacobian_runs/run_jacobian_simulations.sh
    fi
    cp ${RunFilesPath}/runScriptSamples/submit_jacobian_simulations_array.sh jacobian_runs/
    sed -i -e "s:{START}:0:g" -e "s:{END}:${nElements}:g" jacobian_runs/submit_jacobian_simulations_array.sh

    # Initialize (x=0 is base run, i.e. no perturbation; x=1 is state vector element=1; etc.)
    x=0

    # Create run directory for each state vector element so we can
    # apply the perturbation to each
    while [ $x -le $nElements ]; do

	# Current state vector element
	xUSE=$x

	# Add zeros to string name
	if [ $x -lt 10 ]; then
	    xstr="000${x}"
	elif [ $x -lt 100 ]; then
	    xstr="00${x}"
	elif [ $x -lt 1000 ]; then
	    xstr="0${x}"
	else
	    xstr="${x}"
	fi

	# Define the run directory name
	name="${RunName}_${xstr}"

	# Make the directory
	runDir="./jacobian_runs/${name}"
	mkdir -p -v ${runDir}

	# Copy and point to the necessary data
	cp -r ${RunTemplate}/*  ${runDir}
	cd $runDir

	# Link to GEOS-Chem executable instead of having a copy in each rundir
	rm -rf gcclassic
	ln -s ../../${RunTemplate}/gcclassic .

	# Link to restart file
	if "$DoSpinup"; then
	    ln -s ../../spinup_run/GEOSChem.Restart.${SpinupEnd}_0000z.nc4 GEOSChem.Restart.${StartDate}_0000z.nc4
	else
	    ln -s $RestartFile GEOSChem.Restart.${StartDate}_0000z.nc4
	fi
   
	# Update settings in input.geos
<<<<<<< HEAD
	sed -i -e "s:pertpert:${PerturbValue}:g" \
               -e "s:clustnumclustnum:${xUSE}:g" input.geos
=======
	sed -i -e "s:{pertpert}:${PerturbValue}:g" \
           -e "s:{clustnumclustnum}:${xUSE}:g" input.geos
>>>>>>> 799215f3

	# Update settings in HISTORY.rc
	# Only save out hourly pressure fields to daily files for base run
	if [ $x -eq 0 ]; then
	    if "$HourlyCH4"; then
                sed -i -e 's/#'\''LevelEdgeDiags/'\''LevelEdgeDiags/g' \
                       -e 's/LevelEdgeDiags.frequency:   00000100 000000/LevelEdgeDiags.frequency:   00000000 010000/g' \
                       -e 's/LevelEdgeDiags.duration:    00000100 000000/LevelEdgeDiags.duration:    00000001 000000/g' \
                       -e 's/LevelEdgeDiags.mode:        '\''time-averaged/LevelEdgeDiags.mode:        '\''instantaneous/g' HISTORY.rc
	    fi
	fi

	# Create run script from template
	sed -e "s:namename:${name}:g" ch4_run.template > ${name}.run
	rm -f ch4_run.template
	chmod 755 ${name}.run

    ### Perform dry run if requested, only for base run
    if [ $x -eq 0 ]; then
        if "$ProductionDryRun"; then
            printf "Executing dry-run for production runs...\n"
            ./gcclassic --dryrun &> log.dryrun
            ./download_data.py --aws log.dryrun
        fi
    fi

	# Navigate back to top-level directory
	cd ../..

	# Increment
	x=$[$x+1]

    done

    printf "=== DONE CREATING JACOBIAN RUN DIRECTORIES ===\n"

fi  # SetupJacobianRuns

##=======================================================================
##  Setup inversion directory
##=======================================================================
if "$SetupInversion"; then

    printf "\n=== SETTING UP INVERSION DIRECTORY ===\n"
    
    cd ${MyPath}/$RunName
    mkdir -p -v inversion
    mkdir -p inversion/data_converted
    mkdir -p inversion/data_GC
    mkdir -p inversion/Sensi
    if "$isAWS"; then
	mkdir -p inversion/data_TROPOMI
	cp -rfP /home/ubuntu/backup_files/input_data/ ${MyPath}/
    else
	ln -s /n/holylfs05/LABS/jacob_lab/lshen/CH4/TROPOMI/data inversion/data_TROPOMI
    fi
    cp ${InversionPath}/PostprocessingScripts/CH4_TROPOMI_INV/*.py inversion/
    cp ${InversionPath}/PostprocessingScripts/CH4_TROPOMI_INV/run_inversion.sh inversion/
    sed -i -e "s:{START}:${StartDate}:g" \
           -e "s:{END}:${EndDate}:g" \
	   -e "s:{STATE_VECTOR_ELEMENTS}:${nElements}:g" \
	   -e "s:{BUFFER_CLUSTERS}:${nBufferClusters}:g" \
	   -e "s:{MY_PATH}:${MyPath}:g" \
	   -e "s:{RUN_NAME}:${RunName}:g" \
	   -e "s:{STATE_VECTOR_PATH}:${StateVectorFile}:g" \
	   -e "s:{LON_MIN}:${LonMin}:g" \
	   -e "s:{LON_MAX}:${LonMax}:g" \
	   -e "s:{LAT_MIN}:${LatMin}:g" \
	   -e "s:{LAT_MAX}:${LatMax}:g" \
	   -e "s:{PRIOR_ERROR}:${PriorError}:g" \
	   -e "s:{OBS_ERROR}:${ObsError}:g" \
	   -e "s:{GAMMA}:${Gamma}:g" \
	   -e "s:{IS_AWS}:${IsAWS}:g" inversion/run_inversion.sh

    if "$isAWS"; then
       sed -i -e "/#SBATCH -p huce_intel/d" \
	      -e "/#SBATCH -t/d" \
	      -e "/#SBATCH --mem/d" \
	      -e "s:#SBATCH -n 1:#SBATCH -n ${cpu_count}:g" inversion/run_inversion.sh
    fi
    
    printf "=== DONE SETTING UP INVERSION DIRECTORY ===\n"

fi #SetupInversion

# Copy sample cluster files (djv: remove cluster terminology)
if "$isAWS"; then
    cp -rfP /home/ubuntu/backup_files/cluster_files/* /home/ubuntu/ExtData/HEMCO/
fi

exit 0<|MERGE_RESOLUTION|>--- conflicted
+++ resolved
@@ -42,14 +42,9 @@
 # State vector: $BufferDeg, $nBufferClusters, $LandThreshold, $StateVectorFile
 # Harvard-Cannon: $nCPUs, $partition
 
-<<<<<<< HEAD
-# Run IMI on AWS? If false, a local cluster will be assumed
-isAWS=true
-=======
 ##=======================================================================
 ## Standard settings
 ##=======================================================================
->>>>>>> 799215f3
 
 # Path to inversion setup
 InversionPath=$(pwd -P)
@@ -229,11 +224,7 @@
     else
         source activate $CondaEnv
     fi
-<<<<<<< HEAD
-    
-=======
-
->>>>>>> 799215f3
+
     printf "Calling make_state_vector_file.py\n"
     python make_state_vector_file.py $LandCoverFile $StateVectorFile $LatMin $LatMax $LonMin $LonMax $BufferDeg $LandThreshold $nBufferClusters
     conda deactivate
@@ -483,13 +474,8 @@
     sed -i -e "s|${StartDate}|${SpinupStart}|g" \
            -e "s|${EndDate}|${SpinupEnd}|g" \
            -e "s|Do analytical inversion?: T|Do analytical inversion?: F|g" \
-<<<<<<< HEAD
-           -e "s|pertpert|1.0|g" \
-           -e "s|clustnumclustnum|0|g" input.geos
-=======
-           -e "s|{pertpert}|1.0|g" \
-           -e "s|{clustnumclustnum}|0|g" input.geos
->>>>>>> 799215f3
+           -e "s|{PERTURBATION}|1.0|g" \
+           -e "s|{ELEMENT}|0|g" input.geos
 
     # Create run script from template
     sed -e "s:namename:${SpinupName}:g" \
@@ -501,11 +487,7 @@
 	sed -i -e "/#SBATCH -p huce_intel/d" \
 	       -e "/#SBATCH -t/d" \
 	       -e "/#SBATCH --mem/d" \
-<<<<<<< HEAD
                -e "s:#SBATCH -c 8:#SBATCH -c ${cpu_count}:g" ${SpinupName}.run
-=======
-           -e "s:#SBATCH -c 8:#SBATCH -c ${cpu_count}:g" ${SpinupName}.run
->>>>>>> 799215f3
     fi
 
     ### Perform dry run if requested
@@ -565,13 +547,8 @@
     
     # Update settings in input.geos
     sed -i -e "s|Do analytical inversion?: T|Do analytical inversion?: F|g" \
-<<<<<<< HEAD
-           -e "s|pertpert|1.0|g" \
-           -e "s|clustnumclustnum|0|g" input.geos
-=======
-           -e "s|{pertpert}|1.0|g" \
-           -e "s|{clustnumclustnum}|0|g" input.geos
->>>>>>> 799215f3
+           -e "s|{PERTURBATION}|1.0|g" \
+           -e "s|{ELEMENT}|0|g" input.geos
 
     # Create run script from template
     sed -e "s:namename:${SpinupName}:g" \
@@ -675,13 +652,8 @@
 	fi
    
 	# Update settings in input.geos
-<<<<<<< HEAD
-	sed -i -e "s:pertpert:${PerturbValue}:g" \
-               -e "s:clustnumclustnum:${xUSE}:g" input.geos
-=======
-	sed -i -e "s:{pertpert}:${PerturbValue}:g" \
-           -e "s:{clustnumclustnum}:${xUSE}:g" input.geos
->>>>>>> 799215f3
+	sed -i -e "s:{PERTURBATION}:${PerturbValue}:g" \
+               -e "s:{ELEMENT}:${xUSE}:g" input.geos
 
 	# Update settings in HISTORY.rc
 	# Only save out hourly pressure fields to daily files for base run
