--- conflicted
+++ resolved
@@ -3,13 +3,10 @@
 #SBATCH -N 1
 #SBATCH -n 1
 #SBATCH -o "imi_output.log"
-<<<<<<< HEAD
-=======
 #SBATCH -t 0-16:00
 #SBATCH --mem=20000
 #SBATCH -p sapphire,seas_compute,huce_cascade,huce_intel,shared
 #SBATCH --mail-type=END
->>>>>>> fcd653c4
 
 # This script will run the Integrated Methane Inversion (IMI) with GEOS-Chem.
 # For documentation, see https://imi.readthedocs.io.
@@ -62,13 +59,8 @@
 if ! "$isAWS"; then
     # Activate Conda environment
     printf "\nActivating conda environment: ${CondaEnv}\n"
-<<<<<<< HEAD
-    eval "$(conda shell.bash hook)"
-    conda activate $CondaEnv
-=======
     source ~/.bashrc
     conda activate ${CondaEnv}
->>>>>>> fcd653c4
 
     # Load environment for compiling and running GEOS-Chem
     if [ ! -f "${GEOSChemEnv}" ]; then
@@ -79,10 +71,6 @@
 	printf "\nLoading GEOS-Chem environment: ${GEOSChemEnv}\n"
         source ${GEOSChemEnv}
     fi
-<<<<<<< HEAD
-
-=======
->>>>>>> fcd653c4
 fi
 
 # Check all necessary config variables are present
