--- conflicted
+++ resolved
@@ -58,9 +58,8 @@
 if ! "$isAWS"; then
     # Activate Conda environment
     printf "\nActivating conda environment: ${CondaEnv}\n"
-<<<<<<< HEAD
-    eval "$(conda shell.bash hook)"
-    conda activate $CondaEnv
+    source ~/.bashrc
+    conda activate ${CondaEnv}
 
     # Load environment for compiling and running GEOS-Chem
     if [ ! -f "${GEOSChemEnv}" ]; then
@@ -71,11 +70,6 @@
 	printf "\nLoading GEOS-Chem environment: ${GEOSChemEnv}\n"
         source ${GEOSChemEnv}
     fi
-
-=======
-    source ~/.bashrc
-    conda activate ${CondaEnv}
->>>>>>> 7254271d
 fi
 
 # Check all necessary config variables are present
