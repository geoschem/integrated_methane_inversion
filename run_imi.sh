#!/bin/bash

#PBS -l nodes=1,ncpus=1
#PBS -o "imi_output.log"

# This script will run the Integrated Methane Inversion (IMI) with GEOS-Chem.
# For documentation, see https://imi.readthedocs.io.
#
# Authors: Daniel Varon, Melissa Sulprizio, Lucas Estrada, Will Downs

##=======================================================================
## Import Shell functions
##=======================================================================
source src/utilities/common.sh
source src/components/setup_component/setup.sh
source src/components/template_component/template.sh
source src/components/statevector_component/statevector.sh
source src/components/prior_component/prior.sh
source src/components/preview_component/preview.sh
source src/components/spinup_component/spinup.sh
source src/components/jacobian_component/jacobian.sh
source src/components/inversion_component/inversion.sh
source src/components/posterior_component/posterior.sh
source src/components/kalman_component/kalman.sh

# trap and exit on errors
trap 'imi_failed $LINENO' ERR

start_time=$(date)
setup_start=$(date +%s)

##=======================================================================
## Parse config.yml file
##=======================================================================

printf "\n=== PARSING CONFIG FILE (run_imi.sh) ===\n"

# Check if user has specified a configuration file
if [[ $# == 1 ]]; then
    ConfigFile=$1
else
    ConfigFile="config.yml"
fi

# Get the conda environment name and source file
# These variables are sourced manually because
# we need the python environment to parse the yaml file
PythonEnv=$(grep '^PythonEnv:' ${ConfigFile} |
    sed 's/PythonEnv://' |
    sed 's/#.*//' |
    sed 's/^[[:space:]]*//' |
    tr -d '"')

# Load conda/mamba/micromamba e.g. ~/.bashrc
source $PythonEnv

# Parsing the config file
eval $(python src/utilities/parse_yaml.py ${ConfigFile})

if ! "$isAWS"; then
    # Load environment for compiling and running GEOS-Chem
    if [ ! -f "${GEOSChemEnv}" ]; then
        printf "\nGEOS-Chem environment file ${GEOSChemEnv} does not exist!"
        printf "\nIMI $RunName Aborted\n"
        exit 1
    else
        printf "\nLoading GEOS-Chem environment: ${GEOSChemEnv}\n"
            source ${GEOSChemEnv}
    fi

    # If scheduler is PBS, get the list of needed sites
    if [[ "$SchedulerType" = "PBS" ]]; then
        convert_sbatch_to_pbs
    fi
fi

# Check all necessary config variables are present
python src/utilities/sanitize_input_yaml.py $ConfigFile || imi_failed

# Set path to IMI runs
RunDirs="${OutputPath}/${RunName}"

##=======================================================================
## Standard settings
##=======================================================================

# In safe mode check whether selected options will overwrite existing files
if "$SafeMode"; then

    # Check if directories exist before creating them
    if ([ -d "${RunDirs}/spinup_run" ] && "$SetupSpinupRun") ||
        ([ -d "${RunDirs}/jacobian_runs" ] && "$SetupJacobianRuns") ||
        ([ -d "${RunDirs}/inversion" ] && "$SetupInversion") ||
        ([ -d "${RunDirs}/posterior_run" ] && "$SetupPosteriorRun"); then

        printf "\nERROR: Run directories in ${RunDirs}/"
        printf "\n   already exist. Please change RunName or change the"
        printf "\n   Setup* options to false in the IMI config file.\n"
        printf "\n  To proceed, and overwrite existing run directories, set"
        printf "\n  SafeMode in the config file to false.\n"
        printf "\nIMI $RunName Aborted\n"
        exit 1
    fi

    # Check if output from previous runs exists
    if ([ -d "${RunDirs}/spinup_run" ] && "$DoSpinup") ||
        ([ -d "${RunDirs}/jacobian_runs" ] && "$DoJacobian") ||
        ([ -d "${RunDirs}/inversion" ] && "$DoInversion") ||
        ([ -d "${RunDirs}/posterior_run/OutputDir/" ] && "$DoPosterior"); then
        printf "\nWARNING: Output files in ${RunDirs}/"
        printf "\n  may be overwritten. Please change RunName in the IMI"
        printf "\n  config file to avoid overwriting files.\n"
        printf "\n  To proceed, and overwrite existing output files, set"
        printf "\n  SafeMode in the config file to false.\n"
        printf "\nIMI $RunName Aborted\n"
        exit 1
    fi
fi

# Path to inversion setup
InversionPath=$(pwd -P)
ConfigPath=${InversionPath}/${ConfigFile}
# add inversion path to python path
export PYTHONPATH=${PYTHONPATH}:${InversionPath}

# Make run directory
mkdir -p -v ${RunDirs}

# Set/Collect information about the GEOS-Chem version, IMI version,
# and TROPOMI processor version
GEOSCHEM_VERSION=14.4.1
IMI_VERSION=$(git describe --tags)
TROPOMI_PROCESSOR_VERSION=$(grep 'VALID_TROPOMI_PROCESSOR_VERSIONS =' src/utilities/download_TROPOMI.py |
    sed 's/VALID_TROPOMI_PROCESSOR_VERSIONS = //' |
    tr -d '"')

# copy config file to run directory and add some run information to it for reference
cp $ConfigFile "${RunDirs}/config_${RunName}.yml"
echo "## ================== IMI run information ==================" >>"${RunDirs}/config_${RunName}.yml"
echo "# Run with IMI version: ${IMI_VERSION}" >>"${RunDirs}/config_${RunName}.yml"
echo "# GEOS-Chem version: ${GEOSCHEM_VERSION}" >>"${RunDirs}/config_${RunName}.yml"
echo "# TROPOMI/blended processor version(s): ${TROPOMI_PROCESSOR_VERSION}" >>"${RunDirs}/config_${RunName}.yml"

##=======================================================================
##  Download the TROPOMI data
##=======================================================================
# Download TROPOMI or blended dataset from AWS
mkdir -p -v ${RunDirs}
satelliteCache=${RunDirs}/satellite_data
if "$isAWS"; then
    mkdir -p -v $satelliteCache

    if [[ "$SatelliteProduct" == "BlendedTROPOMI" ]]; then
        downloadScript=src/utilities/download_blended_TROPOMI.py
    elif [[ "$SatelliteProduct" == "TROPOMI" ]]; then
        downloadScript=src/utilities/download_TROPOMI.py
    else
        printf "$SatelliteProduct is not currently supported for download --HON"
    fi
<<<<<<< HEAD

    submit_job $SchedulerType true $downloadScript $StartDate $EndDate $tropomiCache
=======
    sbatch --mem $RequestedMemory \
        -c $RequestedCPUs \
        -t $RequestedTime \
        -p $SchedulerPartition \
        -o imi_output.tmp \
        -W $downloadScript $StartDate $EndDate $tropomiCache
    wait
    cat imi_output.tmp >>${InversionPath}/imi_output.log
    rm imi_output.tmp
>>>>>>> 4a46a9f2

else
    # use existing tropomi data and create a symlink to it
    if [[ ! -L $satelliteCache ]]; then
        ln -s $DataPathObs $satelliteCache
    fi
fi

# Check to make sure there are no duplicate TROPOMI files (e.g., two files with the same orbit number but a different processor version)
python src/utilities/test_TROPOMI_dir.py $satelliteCache

##=======================================================================
##  Run the setup script
##=======================================================================
if "$RunSetup"; then
    setup_imi
fi
setup_end=$(date +%s)

##=======================================================================
##  Submit spinup simulation
##=======================================================================
if "$DoSpinup"; then
    run_spinup
fi

##=======================================================================
##  Run Kalman Filter Mode
##=======================================================================
if "$KalmanMode"; then
    setup_kf
    run_kf
fi

##=======================================================================
##  Submit Jacobian simulation
##=======================================================================
if ("$DoJacobian" && ! "$KalmanMode"); then
    run_jacobian
fi

##=======================================================================
##  Process data and run inversion
##=======================================================================
if ("$DoInversion" && ! "$KalmanMode"); then
    run_inversion
fi

##=======================================================================
##  Submit posterior simulation and process the output
##=======================================================================
if ("$DoPosterior" && ! "$KalmanMode"); then
    run_posterior
fi

printf "\n=== DONE RUNNING THE IMI ===\n"

# Run time
end_time=$(date)
printf "\nIMI started : %s" "$start_time"
printf "\nIMI ended   : %s" "$end_time"
printf "\n"

if ! "$KalmanMode"; then
    print_stats
fi

# Copy output log to run directory for storage
if [[ -f ${InversionPath}/imi_output.log ]]; then
    cp "${InversionPath}/imi_output.log" "${RunDirs}/imi_output.log"
fi

# copy config file to run directory
cd $InversionPath
cp $ConfigFile "${RunDirs}/config_${RunName}.yml"

# Upload output to S3 if specified
if "$S3Upload"; then
    python src/utilities/s3_upload.py $ConfigFile
fi

exit 0<|MERGE_RESOLUTION|>--- conflicted
+++ resolved
@@ -157,20 +157,8 @@
     else
         printf "$SatelliteProduct is not currently supported for download --HON"
     fi
-<<<<<<< HEAD
 
     submit_job $SchedulerType true $downloadScript $StartDate $EndDate $tropomiCache
-=======
-    sbatch --mem $RequestedMemory \
-        -c $RequestedCPUs \
-        -t $RequestedTime \
-        -p $SchedulerPartition \
-        -o imi_output.tmp \
-        -W $downloadScript $StartDate $EndDate $tropomiCache
-    wait
-    cat imi_output.tmp >>${InversionPath}/imi_output.log
-    rm imi_output.tmp
->>>>>>> 4a46a9f2
 
 else
     # use existing tropomi data and create a symlink to it
