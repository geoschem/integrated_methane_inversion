--- conflicted
+++ resolved
@@ -1,14 +1,7 @@
 #!/bin/bash
 
-<<<<<<< HEAD
 #PBS -l nodes=1,ncpus=1
 #PBS -o "imi_output.log"
-=======
-#SBATCH -N 1
-#SBATCH -c 1
-#SBATCH --mem=2000
-#SBATCH -o "imi_output.log"
->>>>>>> 60005780
 
 # This script will run the Integrated Methane Inversion (IMI) with GEOS-Chem.
 # For documentation, see https://imi.readthedocs.io.
@@ -73,16 +66,11 @@
 eval $(python src/utilities/parse_yaml.py ${ConfigFile})
 
 if ! "$isAWS"; then
-<<<<<<< HEAD
-    # Load environment for compiling and running GEOS-Chem 
-=======
     # Load environment for compiling and running GEOS-Chem
->>>>>>> 60005780
     if [ ! -f "${GEOSChemEnv}" ]; then
         printf "\nGEOS-Chem environment file ${GEOSChemEnv} does not exist!"
         printf "\nIMI $RunName Aborted\n"
         exit 1
-<<<<<<< HEAD
     else
         printf "\nLoading GEOS-Chem environment: ${GEOSChemEnv}\n"
             source ${GEOSChemEnv}
@@ -101,11 +89,6 @@
     # If scheduler is PBS, get the list of needed sites
     if [[ "$SchedulerType" = "PBS" ]]; then
         convert_sbatch_to_pbs
-=======
-    else
-        printf "\nLoading GEOS-Chem environment: ${GEOSChemEnv}\n"
-        source ${GEOSChemEnv}
->>>>>>> 60005780
     fi
 fi
 
@@ -179,55 +162,30 @@
 ##=======================================================================
 ##  Download the TROPOMI data
 ##=======================================================================
-
-<<<<<<< HEAD
-# Download TROPOMI data from AWS. You will be charged if your ec2 instance is not in the eu-central-1 region.
+# Download TROPOMI or blended dataset from AWS
 mkdir -p -v ${RunDirs}
-satelliteCache=${RunDirs}/data_satellite
-if ("$isAWS" && [[ "$Species" == "CH4" ]]); then
-    { # test if instance has access to TROPOMI bucket
-        stdout=`aws s3 ls s3://meeo-s5p`
-    } || { # catch 
-        printf "\nError: Unable to connect to TROPOMI bucket. This is likely caused by misconfiguration of the ec2 instance iam role s3 permissions.\n"
-        printf "IMI $RunName Aborted.\n"
-        exit 1
-    }
+satelliteCache=${RunDirs}/satellite_data
+if "$isAWS"; then
     mkdir -p -v $satelliteCache
-    printf "Downloading TROPOMI data from S3\n"
-    python src/utilities/download_TROPOMI.py $StartDate $EndDate $satelliteCache
-    printf "\nFinished TROPOMI download\n"
-elif ("$isAWS" && [[ "$Species" != "CO2" ]]); then
-    printf "Non methane species are not currently supported on AWS."
+
+    if [[ "$SatelliteProduct" == "BlendedTROPOMI" ]]; then
+        downloadScript=src/utilities/download_blended_TROPOMI.py
+    elif [[ "$SatelliteProduct" == "TROPOMI" ]]; then
+        downloadScript=src/utilities/download_TROPOMI.py
+    else
+        printf "$SatelliteProduct is not currently supported for download --HON"
+    fi
+    # HON: This no longer has the -o imi_output.tmp option in order to use 
+    # the PBS/SBATCH agnostic function
+    submit_job $SchedulerType -o imi_output.tmp $downloadScript $StartDate $EndDate $tropomiCache
+    wait
+    cat imi_output.tmp >>${InversionPath}/imi_output.log
+    rm imi_output.tmp
+
 else
     # use existing tropomi data and create a symlink to it
     if [[ ! -L $satelliteCache ]]; then
-	ln -s $DataPathObs $satelliteCache
-=======
-# Download TROPOMI or blended dataset from AWS
-tropomiCache=${RunDirs}/satellite_data
-if "$isAWS"; then
-    mkdir -p -v $tropomiCache
-
-    if "$BlendedTROPOMI"; then
-        downloadScript=src/utilities/download_blended_TROPOMI.py
-    else
-        downloadScript=src/utilities/download_TROPOMI.py
-    fi
-    sbatch --mem $SimulationMemory \
-        -c $SimulationCPUs \
-        -t $RequestedTime \
-        -p $SchedulerPartition \
-        -o imi_output.tmp \
-        -W $downloadScript $StartDate $EndDate $tropomiCache
-    wait
-    cat imi_output.tmp >>${InversionPath}/imi_output.log
-    rm imi_output.tmp
-
-else
-    # use existing tropomi data and create a symlink to it
-    if [[ ! -L $tropomiCache ]]; then
-        ln -s $DataPathTROPOMI $tropomiCache
->>>>>>> 60005780
+    	ln -s $DataPathObs $satelliteCache
     fi
 fi
 
