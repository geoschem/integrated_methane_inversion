## IMI configuration file
## Documentation @ https://imi.readthedocs.io/en/latest/getting-started/imi-config-file.html

## General
RunName: "CONUS_example_application100"
isAWS: false
UseSlurm: true
SafeMode: false
S3Upload: false

## Period of interest
StartDate: 20230101
EndDate: 20230201
# EndDate: 20230702
SpinupMonths: 1

## Use blended TROPOMI+GOSAT data (true)? Or use operational TROPOMI data (false)?
BlendedTROPOMI: true

<<<<<<< HEAD
## Region of interest
##   These lat/lon bounds are only used if CreateAutomaticRectilinearStateVectorFile: true
##   Otherwise lat/lon bounds are determined from StateVectorFile
LonMin: -125
LonMax: -67
LatMin: 24
LatMax: 50
=======
## Is this a regional inversion? Set to false for global inversion
isRegional: true
>>>>>>> 2b9c06b0

## Select two character region ID (for using pre-cropped meteorological fields)
##   Current options are listed below with ([lat],[lon]) bounds:
##     "AF" : Africa ([-37,40], [-20,53])
##     "AS" : Asia ([-11,55],[60,150]) 
##     "EU" : Europe ([33,61],[-30,70])
##     "ME" : Middle East ([12,50], [-20,70])
##     "NA" : North America ([10,70],[-140,-40])
##     "OC" : Oceania ([-50,5], [110,180])
##     "RU" : Russia ([41,83], [19,180])
##     "SA" : South America ([-59,16], [-88,-31])
##     ""   : Use for global global simulation or custom regions
##   For example, if the region of interest is in Europe ([33,61],[-30,70]), select "EU".
RegionID: "NA"

## Region of interest
##   These lat/lon bounds are only used if CreateAutomaticRectilinearStateVectorFile: true
##   Otherwise lat/lon bounds are determined from StateVectorFile
LonMin: -105
LonMax: -103
LatMin: 31
LatMax: 33

## Kalman filter options
KalmanMode: true
UpdateFreqDays: 7
NudgeFactor: 0.1

## State vector
CreateAutomaticRectilinearStateVectorFile: false
nBufferClusters: 16
BufferDeg: 5
LandThreshold: .25
OffshoreEmisThreshold: 0
OptimizeBCs: true
<<<<<<< HEAD
=======
OptimizeOH: false
>>>>>>> 2b9c06b0

## Point source datasets
## Used for visualizations and state vector clustering
PointSourceDatasets: ["SRON"]

## Clustering Options
ReducedDimensionStateVector: true
DynamicKFClustering: true
ClusteringMethod: "kmeans"
NumberOfElements: 116

## Custom state vector
StateVectorFile: "/n/holyscratch01/jacob_lab/lestrada/IMI/CONUS_example_application/integrated_methane_inversion/resources/statevectors/StateVector.nc"
ShapeFile: "/n/holyscratch01/jacob_lab/lestrada/IMI/CONUS_example_application/integrated_methane_inversion/resources/shapefiles/conus.shp"

## Inversion
## Note PriorError is a relative fraction (e.g. 0.5 = 50%)
<<<<<<< HEAD
=======
## if lognormal PriorError is the geometric standard deviation (e.g. 2 = factor of 2 uncertainty)
## PriorErrorOH is a relative fraction (e.g. 0.1 = 10%)
>>>>>>> 2b9c06b0
## and PriorErrorBCs is in ppb
## PriorErrorBufferElements is only used if LognormalErrors is true
LognormalErrors: false
PriorError: 0.5
PriorErrorBCs: 10.0
PriorErrorBufferElements: 0.5
<<<<<<< HEAD
=======
PriorErrorOH: 0.1
>>>>>>> 2b9c06b0
ObsError: 15
Gamma: 1.0
PrecomputedJacobian: false

## Grid
##   Options are 0.25x0.3125 (GEOSFP only), 0.5x0.625, 2.0x2.5, or 4.0x5.0
Res: "0.25x0.3125"

## Meteorology
##   Options are GEOSFP or MERRA2
Met: "GEOSFP"

## Setup modules
##   Turn on/off different steps in setting up the inversion 
SetupTemplateRundir: true
SetupSpinupRun: false
SetupJacobianRuns: false
SetupInversion: false
SetupPosteriorRun: false

## Run modules
##   Turn on/off different steps in performing the inversion
RunSetup: true
DoSpinup: false
DoJacobian: false
ReDoJacobian: true
DoInversion: false
DoPosterior: false

## IMI preview
<<<<<<< HEAD
DoPreview: false
=======
##   NOTE: RunSetup must be true to run preview
DoPreview: true
>>>>>>> 2b9c06b0
DOFSThreshold: 0

## Resource allocation settings for slurm jobs
SimulationCPUs: 32
SimulationMemory: 32000
JacobianCPUs: 1
<<<<<<< HEAD
JacobianMemory: 5000
RequestedTime: "0-10:00"
SchedulerPartition: "seas_compute,huce_cascade,huce_intel"
JacobianSchedulerPartition: "serial_requeue"
=======
JacobianMemory: 2000
RequestedTime: "0-24:00"
SchedulerPartition: "debug"

## Max number of simultaneous Jacobian runs from the job array (-1: no limit)
MaxSimultaneousRuns: -1

##====================================================================
##
## Advanced Settings (optional)
##
##====================================================================

## These settings are intended for advanced users who wish to:
##   a. modify additional GEOS-Chem options, or
##   b. run the IMI on a local cluster.
## They can be ignored for any standard cloud application of the IMI.
>>>>>>> 2b9c06b0

##--------------------------------------------------------------------
## Additional settings for GEOS-Chem simulations
##--------------------------------------------------------------------

## Jacobian settings
## Note PerturbValue and PerturbValueOH are relative scale factors and 
## PerturbValueBCs is in ppb
PerturbValue: 1.5
PerturbValueOH: 1.5
PerturbValueBCs: 10.0

## Apply scale factors from a previous inversion?
UseEmisSF: false
UseOHSF: false

## Save out hourly diagnostics from GEOS-Chem?
## For use in satellite operators via post-processing -- required for TROPOMI
## inversions
HourlyCH4: true

## Turn on planeflight diagnostic in GEOS-Chem?
## For use in comparing GEOS-Chem against planeflight data. The path
## to those data must be specified in input.geos.
PLANEFLIGHT: false

## Turn on old observation operators in GEOS-Chem?
## These will save out text files comparing GEOS-Chem to observations, but have
## to be manually incorporated into the IMI
GOSAT: false
TCCON: false
AIRS: false

##------------------------------------------------------------------
## Settings for running on local cluster
##------------------------------------------------------------------

## Path for IMI runs and output
OutputPath: "/n/holyscratch01/jacob_lab/lestrada/IMI/CONUS_example_application/imi_output"

## Path to GEOS-Chem input data
DataPath: "/n/holyscratch01/external_repos/GEOS-CHEM/gcgrid/gcdata/ExtData"

## Path to TROPOMI Data
DataPathTROPOMI: "/n/holylfs05/LABS/jacob_lab/imi/ch4/blended"

<<<<<<< HEAD
## Environment files
## See envs/README to create the Conda environment specified below
CondaEnv: "imi_env"
GEOSChemEnv: "/n/holyscratch01/jacob_lab/lestrada/IMI/CONUS_example_application/integrated_methane_inversion/envs/Harvard-Cannon/gcclassic.rocky+gnu12.minimal.env"
=======
## Conda environment file
CondaFile: "/home/ubuntu/miniconda/etc/profile.d/conda.sh"
CondaEnv: "geo"
>>>>>>> 2b9c06b0

## Download initial restart file from AWS S3?
##  NOTE: Must have AWS CLI enabled
RestartDownload: false

## Path to initial GEOS-Chem restart file + prefix
##   ("YYYYMMDD_0000z.nc4" will be appended)
<<<<<<< HEAD
RestartFilePrefix: "/n/holylfs05/LABS/jacob_lab/imi/ch4/blended-boundary-conditions/v2023-06/GEOSChem.BoundaryConditions."
RestartFilePreviewPrefix: "/n/holylfs05/LABS/jacob_lab/imi/ch4/blended-boundary-conditions/v2023-06/GEOSChem.BoundaryConditions."
=======
RestartFilePrefix: "/home/ubuntu/ExtData/BoundaryConditions/v2024-03/GEOSChem.BoundaryConditions."
RestartFilePreviewPrefix: "/home/ubuntu/ExtData/BoundaryConditions/v2024-03/GEOSChem.BoundaryConditions."
>>>>>>> 2b9c06b0

## Path to GEOS-Chem boundary condition files (for regional simulations)
## BCversion will be appended to the end of this path. ${BCpath}/${BCversion}
<<<<<<< HEAD
BCpath: "/n/holylfs05/LABS/jacob_lab/imi/ch4/blended-boundary-conditions"
BCversion: "v2023-06"
=======
BCpath: "/home/ubuntu/ExtData/BoundaryConditions"
BCversion: "v2024-03"
>>>>>>> 2b9c06b0

## Options to download missing GEOS-Chem input data from AWS S3
##  NOTE: Must have AWS CLI enabled
PreviewDryRun: false
SpinupDryrun: false
ProductionDryRun: false
PosteriorDryRun: false
BCdryrun: false<|MERGE_RESOLUTION|>--- conflicted
+++ resolved
@@ -17,18 +17,8 @@
 ## Use blended TROPOMI+GOSAT data (true)? Or use operational TROPOMI data (false)?
 BlendedTROPOMI: true
 
-<<<<<<< HEAD
-## Region of interest
-##   These lat/lon bounds are only used if CreateAutomaticRectilinearStateVectorFile: true
-##   Otherwise lat/lon bounds are determined from StateVectorFile
-LonMin: -125
-LonMax: -67
-LatMin: 24
-LatMax: 50
-=======
 ## Is this a regional inversion? Set to false for global inversion
 isRegional: true
->>>>>>> 2b9c06b0
 
 ## Select two character region ID (for using pre-cropped meteorological fields)
 ##   Current options are listed below with ([lat],[lon]) bounds:
@@ -64,10 +54,7 @@
 LandThreshold: .25
 OffshoreEmisThreshold: 0
 OptimizeBCs: true
-<<<<<<< HEAD
-=======
 OptimizeOH: false
->>>>>>> 2b9c06b0
 
 ## Point source datasets
 ## Used for visualizations and state vector clustering
@@ -85,21 +72,15 @@
 
 ## Inversion
 ## Note PriorError is a relative fraction (e.g. 0.5 = 50%)
-<<<<<<< HEAD
-=======
 ## if lognormal PriorError is the geometric standard deviation (e.g. 2 = factor of 2 uncertainty)
 ## PriorErrorOH is a relative fraction (e.g. 0.1 = 10%)
->>>>>>> 2b9c06b0
 ## and PriorErrorBCs is in ppb
 ## PriorErrorBufferElements is only used if LognormalErrors is true
 LognormalErrors: false
 PriorError: 0.5
 PriorErrorBCs: 10.0
 PriorErrorBufferElements: 0.5
-<<<<<<< HEAD
-=======
 PriorErrorOH: 0.1
->>>>>>> 2b9c06b0
 ObsError: 15
 Gamma: 1.0
 PrecomputedJacobian: false
@@ -130,42 +111,17 @@
 DoPosterior: false
 
 ## IMI preview
-<<<<<<< HEAD
 DoPreview: false
-=======
-##   NOTE: RunSetup must be true to run preview
-DoPreview: true
->>>>>>> 2b9c06b0
 DOFSThreshold: 0
 
 ## Resource allocation settings for slurm jobs
 SimulationCPUs: 32
 SimulationMemory: 32000
 JacobianCPUs: 1
-<<<<<<< HEAD
 JacobianMemory: 5000
 RequestedTime: "0-10:00"
 SchedulerPartition: "seas_compute,huce_cascade,huce_intel"
 JacobianSchedulerPartition: "serial_requeue"
-=======
-JacobianMemory: 2000
-RequestedTime: "0-24:00"
-SchedulerPartition: "debug"
-
-## Max number of simultaneous Jacobian runs from the job array (-1: no limit)
-MaxSimultaneousRuns: -1
-
-##====================================================================
-##
-## Advanced Settings (optional)
-##
-##====================================================================
-
-## These settings are intended for advanced users who wish to:
-##   a. modify additional GEOS-Chem options, or
-##   b. run the IMI on a local cluster.
-## They can be ignored for any standard cloud application of the IMI.
->>>>>>> 2b9c06b0
 
 ##--------------------------------------------------------------------
 ## Additional settings for GEOS-Chem simulations
@@ -212,16 +168,10 @@
 ## Path to TROPOMI Data
 DataPathTROPOMI: "/n/holylfs05/LABS/jacob_lab/imi/ch4/blended"
 
-<<<<<<< HEAD
 ## Environment files
 ## See envs/README to create the Conda environment specified below
 CondaEnv: "imi_env"
 GEOSChemEnv: "/n/holyscratch01/jacob_lab/lestrada/IMI/CONUS_example_application/integrated_methane_inversion/envs/Harvard-Cannon/gcclassic.rocky+gnu12.minimal.env"
-=======
-## Conda environment file
-CondaFile: "/home/ubuntu/miniconda/etc/profile.d/conda.sh"
-CondaEnv: "geo"
->>>>>>> 2b9c06b0
 
 ## Download initial restart file from AWS S3?
 ##  NOTE: Must have AWS CLI enabled
@@ -229,23 +179,13 @@
 
 ## Path to initial GEOS-Chem restart file + prefix
 ##   ("YYYYMMDD_0000z.nc4" will be appended)
-<<<<<<< HEAD
 RestartFilePrefix: "/n/holylfs05/LABS/jacob_lab/imi/ch4/blended-boundary-conditions/v2023-06/GEOSChem.BoundaryConditions."
 RestartFilePreviewPrefix: "/n/holylfs05/LABS/jacob_lab/imi/ch4/blended-boundary-conditions/v2023-06/GEOSChem.BoundaryConditions."
-=======
-RestartFilePrefix: "/home/ubuntu/ExtData/BoundaryConditions/v2024-03/GEOSChem.BoundaryConditions."
-RestartFilePreviewPrefix: "/home/ubuntu/ExtData/BoundaryConditions/v2024-03/GEOSChem.BoundaryConditions."
->>>>>>> 2b9c06b0
 
 ## Path to GEOS-Chem boundary condition files (for regional simulations)
 ## BCversion will be appended to the end of this path. ${BCpath}/${BCversion}
-<<<<<<< HEAD
 BCpath: "/n/holylfs05/LABS/jacob_lab/imi/ch4/blended-boundary-conditions"
 BCversion: "v2023-06"
-=======
-BCpath: "/home/ubuntu/ExtData/BoundaryConditions"
-BCversion: "v2024-03"
->>>>>>> 2b9c06b0
 
 ## Options to download missing GEOS-Chem input data from AWS S3
 ##  NOTE: Must have AWS CLI enabled
