## IMI configuration file
## Documentation @ https://imi.readthedocs.io/en/latest/getting-started/imi-config-file.html

## General
RunName: "Test_Permian_1week"
isAWS: true
UseSlurm: true
SafeMode: true

## Period of interest
StartDate: 20180501
EndDate: 20180508
SpinupMonths: 1

## Region of interest
##   These lat/lon bounds are only used if CreateAutomaticRectilinearStateVectorFile: true
##   Otherwise lat/lon bounds are determined from StateVectorFile
LonMin: -105
LonMax: -103
LatMin: 31
LatMax: 33

## Use nested grid simulation?
##   Must be "true" for IMI regional inversions
NestedGrid: true

## Select nested grid region (for using pre-cropped meteorological fields)
##   Current options are listed below with ([lat],[lon]) bounds:
##     "AF" : Africa ([-37,40], [-20,53])
##     "AS" : Asia ([-11,55],[60,150]) 
##     "EU" : Europe ([33,61],[-30,70])
##     "ME" : Middle East ([12,44], [-20,70])
##     "NA" : North America ([10,70],[-140,-40])
##     "OC" : Oceania ([-50,5], [110,180])
##     "RU" : Russia ([41,83], [19,180])
##     "SA" : South America ([-59,16], [-88,-31])
##     ""   : Use for global met fields (global simulation/custom nested grids)
##   For example, if the region of interest is in Europe ([33,61],[-30,70]), select "EU".
NestedRegion: "NA"

## State vector
CreateAutomaticRectilinearStateVectorFile: true
nBufferClusters: 8
BufferDeg: 5
LandThreshold: 0.25

## Clustering Options
ReducedDimensionStateVector: false
ClusteringPairs:
  - [1, 15]
  - [2, 24]
<<<<<<< HEAD
ForcedNativeResolutionPixels: 
=======
ForcedNativeResolutionElements: 
>>>>>>> cac91110
  - [31.5, -104]
  
## Custom state vector
StateVectorFile: "/home/ubuntu/integrated_methane_inversion/resources/statevectors/StateVector.nc"
ShapeFile: "/home/ubuntu/integrated_methane_inversion/resources/shapefiles/PermianBasin_Extent_201712.shp"

## Inversion
PriorError: 0.5
ObsError: 15
Gamma: 1.0
PrecomputedJacobian: false

## Grid
##   Select "0.25x0.3125" and "geosfp", or "0.5x0.625" and "merra2"
Res: "0.25x0.3125"
Met: "geosfp"

## Setup modules
##   Turn on/off different steps in setting up the inversion 
SetupTemplateRundir: true
SetupSpinupRun: false
SetupJacobianRuns: false
SetupInversion: false
SetupPosteriorRun: false

## Run modules
##   Turn on/off different steps in performing the inversion
RunSetup: true
DoSpinup: false
DoJacobian: false
DoInversion: false
DoPosterior: false

## IMI preview
DoPreview: true
DOFSThreshold: 0

##====================================================================
##
## Advanced Settings (optional)
##
##====================================================================

## These settings are intended for advanced users who wish to:
##   a. modify additional GEOS-Chem options, or
##   b. run the IMI on a local cluster.
## They can be ignored for any standard cloud application of the IMI.

##--------------------------------------------------------------------
## Additional settings for GEOS-Chem simulations
##--------------------------------------------------------------------

## Jacobian settings
PerturbValue: 1.5

## Apply scale factors from a previous inversion?
UseEmisSF: false
UseOHSF: false

## Save out hourly diagnostics from GEOS-Chem?
## For use in satellite operators via post-processing -- required for TROPOMI
## inversions
HourlyCH4: true

## Turn on planeflight diagnostic in GEOS-Chem?
## For use in comparing GEOS-Chem against planeflight data. The path
## to those data must be specified in input.geos.
PLANEFLIGHT: false

## Turn on old observation operators in GEOS-Chem?
## These will save out text files comparing GEOS-Chem to observations, but have
## to be manually incorporated into the IMI
GOSAT: false
TCCON: false
AIRS: false

##--------------------------------------------------------------------
## Settings for running on a local cluster
##--------------------------------------------------------------------

## Path for IMI runs and output
OutputPath: "/home/ubuntu/imi_output_dir"

## Path to GEOS-Chem input data
DataPath: "/home/ubuntu/ExtData"

## Environment files
CondaFile: "/home/ubuntu/miniconda/etc/profile.d/conda.sh"
CondaEnv: "geo"

## Download initial restart file from AWS S3?
RestartDownload: true

## Path to initial GEOS-Chem restart file + prefix
##   ("YYYYMMDD_0000z.nc4" will be appended)
RestartFilePrefix: "/home/ubuntu/ExtData/BoundaryConditions/GEOSChem.BoundaryConditions."
RestartFilePreviewPrefix: "/home/ubuntu/ExtData/BoundaryConditions/GEOSChem.BoundaryConditions."

## Path to GEOS-Chem boundary condition files (for nested grid simulations)
BCpath: "/home/ubuntu/ExtData/BoundaryConditions"

## Options to download missing GEOS-Chem input data from AWS S3
##   NOTE: You will be charged if your ec2 instance is not in the
##         us-east-1 region.
PreviewDryRun: true
SpinupDryrun: true
ProductionDryRun: true
PosteriorDryRun: true
BCdryrun: true<|MERGE_RESOLUTION|>--- conflicted
+++ resolved
@@ -49,11 +49,7 @@
 ClusteringPairs:
   - [1, 15]
   - [2, 24]
-<<<<<<< HEAD
-ForcedNativeResolutionPixels: 
-=======
 ForcedNativeResolutionElements: 
->>>>>>> cac91110
   - [31.5, -104]
   
 ## Custom state vector
