--- conflicted
+++ resolved
@@ -16,22 +16,8 @@
 ## Use blended TROPOMI+GOSAT data (true)? Or use operational TROPOMI data (false)?
 BlendedTROPOMI: true
 
-<<<<<<< HEAD
-## Region of interest
-##   These lat/lon bounds are only used if CreateAutomaticRectilinearStateVectorFile: true
-##   Otherwise lat/lon bounds are determined from StateVectorFile
-## LonMin: -105
-## LonMax: -103
-## LatMin: 31
-## LatMax: 33
-LonMin: -130
-LonMax: -60
-LatMin: 12
-LatMax: 60
-=======
 ## Is this a regional inversion? Set to false for global inversion
 isRegional: true
->>>>>>> 43d87a69
 
 ## Select two character region ID (for using pre-cropped meteorological fields)
 ##   Current options are listed below with ([lat],[lon]) bounds:
@@ -67,10 +53,7 @@
 LandThreshold: 0.25
 OffshoreEmisThreshold: 0
 OptimizeBCs: true
-<<<<<<< HEAD
-=======
 OptimizeOH: false
->>>>>>> 43d87a69
 
 ## Point source datasets
 ## Used for visualizations and state vector clustering
@@ -94,14 +77,6 @@
 
 ## Inversion
 ## Note PriorError is a relative fraction (e.g. 0.5 = 50%)
-<<<<<<< HEAD
-## and PriorErrorBCs is in ppb
-## PriorErrorBufferElements is only used if LognormalErrors is true
-LognormalErrors: true
-PriorError: 2.5
-PriorErrorBCs: 10.0
-PriorErrorBufferElements: 0.5
-=======
 ## if lognormal PriorError is the geometric standard deviation (e.g. 2 = factor of 2 uncertainty)
 ## PriorErrorOH is a relative fraction (e.g. 0.1 = 10%)
 ## and PriorErrorBCs is in ppb
@@ -111,7 +86,6 @@
 PriorErrorBCs: 10.0
 PriorErrorBufferElements: 0.5
 PriorErrorOH: 0.1
->>>>>>> 43d87a69
 ObsError: 15
 Gamma: 1.0
 PrecomputedJacobian: false
@@ -146,15 +120,6 @@
 DoPreview: true
 DOFSThreshold: 0
 
-<<<<<<< HEAD
-## resource allocation settings for slurm jobs
-SimulationCPUs: 8
-SimulationMemory: 32000
-JacobianCPUs: 1
-JacobianMemory: 2000
-RequestedTime: "0-02:00"
-SchedulerPartition: "sapphire,seas_compute,huce_cascade,huce_intel,serial_requeue"
-=======
 ## Resource allocation settings for slurm jobs
 SimulationCPUs: 32
 SimulationMemory: 32000
@@ -176,7 +141,6 @@
 ##   a. modify additional GEOS-Chem options, or
 ##   b. run the IMI on a local cluster.
 ## They can be ignored for any standard cloud application of the IMI.
->>>>>>> 43d87a69
 
 ##--------------------------------------------------------------------
 ## Additional settings for GEOS-Chem simulations
@@ -224,16 +188,9 @@
 ## Path to TROPOMI Data
 DataPathTROPOMI: "/n/holylfs05/LABS/jacob_lab/imi/ch4/blended"
 
-<<<<<<< HEAD
-## Environment files
-## See envs/README to create the Conda environment specified below
-CondaEnv: "imi_env"
-GEOSChemEnv: "/n/holylfs05/LABS/jacob_lab/Users/jeast/proj/imi/point_source_sv/code/psdev/integrated_methane_inversion/envs/Harvard-Cannon/gcclassic.rocky+gnu12.minimal.env"
-=======
 ## Conda environment file
 CondaFile: "/home/ubuntu/miniconda/etc/profile.d/conda.sh"
 CondaEnv: "geo"
->>>>>>> 43d87a69
 
 ## Download initial restart file from AWS S3?
 ##  NOTE: Must have AWS CLI enabled
@@ -241,28 +198,19 @@
 
 ## Path to initial GEOS-Chem restart file + prefix
 ##   ("YYYYMMDD_0000z.nc4" will be appended)
-<<<<<<< HEAD
-RestartFilePrefix: "/n/holylfs05/LABS/jacob_lab/imi/ch4/tropomi-boundary-conditions/v2023-10/GEOSChem.BoundaryConditions."
-RestartFilePreviewPrefix: "/n/holylfs05/LABS/jacob_lab/imi/ch4/tropomi-boundary-conditions/v2023-10/GEOSChem.BoundaryConditions."
-=======
 RestartFilePrefix: "/home/ubuntu/ExtData/BoundaryConditions/v2024-03/GEOSChem.BoundaryConditions."
 RestartFilePreviewPrefix: "/home/ubuntu/ExtData/BoundaryConditions/v2024-03/GEOSChem.BoundaryConditions."
->>>>>>> 43d87a69
 
 ## Path to GEOS-Chem boundary condition files (for regional simulations)
 ## BCversion will be appended to the end of this path. ${BCpath}/${BCversion}
-<<<<<<< HEAD
-BCpath: "/n/holylfs05/LABS/jacob_lab/imi/ch4/tropomi-boundary-conditions"
-BCversion: "v2023-10"
-=======
 BCpath: "/home/ubuntu/ExtData/BoundaryConditions"
 BCversion: "v2024-03"
->>>>>>> 43d87a69
 
 ## Options to download missing GEOS-Chem input data from AWS S3
-##  NOTE: Must have AWS CLI enabled
-PreviewDryRun: false
-SpinupDryrun: false
-ProductionDryRun: false
-PosteriorDryRun: false
-BCdryrun: false+##   NOTE: You will be charged if your ec2 instance is not in the
+##         us-east-1 region.
+PreviewDryRun: true
+SpinupDryrun: true
+ProductionDryRun: true
+PosteriorDryRun: true
+BCdryrun: true